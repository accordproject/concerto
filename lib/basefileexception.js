/*
 * Licensed under the Apache License, Version 2.0 (the "License");
 * you may not use this file except in compliance with the License.
 * You may obtain a copy of the License at
 *
 * http://www.apache.org/licenses/LICENSE-2.0
 *
 * Unless required by applicable law or agreed to in writing, software
 * distributed under the License is distributed on an "AS IS" BASIS,
 * WITHOUT WARRANTIES OR CONDITIONS OF ANY KIND, either express or implied.
 * See the License for the specific language governing permissions and
 * limitations under the License.
 */

'use strict';

const BaseException = require('./baseexception');

/**
 * Exception throws when a composer file is semantically invalid
 * @extends BaseException
 * @see {@link BaseException}
 * @class
 * @memberof module:composer-common
 * @private
 */
class BaseFileException extends BaseException {

    /**
     * Create an BaseFileException
     * @param {string} message - the message for the exception
     * @param {string} fileLocation - the optional file location associated with the exception
     * @param {string} fullMessage - the optional full message text
<<<<<<< HEAD
     * @param {string} fileName - the optional file name
     */
    constructor(message, fileLocation, fullMessage, fileName) {
        super(fullMessage ? fullMessage : message);
=======
     * @param {string} component - the optional component which throws this error
     */
  constructor(message, fileLocation, fullMessage, component) {
        super(fullMessage ? fullMessage : message, component);
>>>>>>> bde43535
        this.fileLocation = fileLocation;
        this.shortMessage = message;
        this.fileName = fileName;
    }

    /**
     * Returns the file location associated with the exception or null
     * @return {string} the optional location associated with the exception
     */
    getFileLocation() {
        return this.fileLocation;
    }

    /**
     * Returns the error message without the location of the error
     * @returns {string} the error message
     */
    getShortMessage() {
        return this.shortMessage;
    }

    /**
     * Returns the fileName for the error
     * @returns {string} the file name or null
     */
    getFileName() {
        return this.fileName;
    }
}

module.exports = BaseFileException;<|MERGE_RESOLUTION|>--- conflicted
+++ resolved
@@ -31,17 +31,11 @@
      * @param {string} message - the message for the exception
      * @param {string} fileLocation - the optional file location associated with the exception
      * @param {string} fullMessage - the optional full message text
-<<<<<<< HEAD
      * @param {string} fileName - the optional file name
+      * @param {string} component - the optional component which throws this error
      */
-    constructor(message, fileLocation, fullMessage, fileName) {
-        super(fullMessage ? fullMessage : message);
-=======
-     * @param {string} component - the optional component which throws this error
-     */
-  constructor(message, fileLocation, fullMessage, component) {
+    constructor(message, fileLocation, fullMessage, fileName, component) {
         super(fullMessage ? fullMessage : message, component);
->>>>>>> bde43535
         this.fileLocation = fileLocation;
         this.shortMessage = message;
         this.fileName = fileName;
