--- conflicted
+++ resolved
@@ -13,11 +13,8 @@
 // TODO: Will need to do improvement of the formatting with some module.
 //
 const sprintf = require('sprintf-js').sprintf;
-<<<<<<< HEAD
 // const config = require('config');
 // Moving config to some other location
-=======
->>>>>>> 07f359d8
 const Node = require('./node.js');
 
 // Root node of the selection tree
@@ -264,14 +261,9 @@
      *
      **/
     static getLoggerConfig(){
-<<<<<<< HEAD
-        try {
-                   // This weird code is needed to trick browserify.
-=======
-
         try {
             // This weird code is needed to trick browserify.
->>>>>>> 07f359d8
+
             const mod = 'config';
             const req = require;
             const config = req(mod);
@@ -279,16 +271,10 @@
                 return config.get('ConcertoConfig.debug');
             }
         } catch (e) {
-<<<<<<< HEAD
-                   // We don't care if we can't find the config module, it won't be
-                   // there when the code is running inside a browser/chaincode.
-        }
-
-=======
             // We don't care if we can't find the config module, it won't be
             // there when the code is running inside a browser/chaincode.
         }
->>>>>>> 07f359d8
+
         return {
             'logger': './winstonInjector.js',
             'config': {
@@ -298,20 +284,13 @@
 
                 },
                 'file': {
-<<<<<<< HEAD
+
                     'filename': 'trace_PID.log',
-=======
-                    'filename': './trace_PID.log',
->>>>>>> 07f359d8
                     'enabledLevel': 'silly',
                     'alwaysLevel': 'info'
                 }
             }};
-<<<<<<< HEAD
-
-
-=======
->>>>>>> 07f359d8
+
     }
 
   /**
