--- conflicted
+++ resolved
@@ -715,7 +715,6 @@
             });
 
         });
-<<<<<<< HEAD
 
         it('should throw an error trying to get a Registry for an invalid ClassDeclaration', () => {
             return new Promise((resolve, reject) => {
@@ -734,6 +733,24 @@
             });
         });
 
+        it('should throw an error if the class declaration does not have a registry type', () => {
+            return new Promise((resolve, reject) => {
+                let stub = sinon.stub(modelManager, 'getType');
+                stub.returns({});
+                testConnector.getRegistryForModel('org.acme.base.Thing', (error, result) => {
+                    if(error) {
+                        return reject(error);
+                    }
+                    resolve(result);
+                });
+            })
+            .then((result) => {
+                console.log('ERROR: Should not get here');
+            })
+            .catch((error) => {
+                error.should.match(/Error: No registry for specified model name/);
+            });
+        });
 
     });
 
@@ -750,6 +767,116 @@
         });
     });
 
+    describe('#count and #exists', () => {
+
+        let mockAssetRegistry;
+
+        beforeEach(() => {
+            testConnector.businessNetworkConnection = mockBusinessNetworkConnection;
+            testConnector.businessNetworkDefinition = mockBusinessNetworkDefinition;
+            testConnector.modelManager = modelManager;
+            testConnector.introspector = introspector;
+            testConnector.connected = true;
+            sinon.spy(testConnector, 'ensureConnected');
+            mockAssetRegistry = sinon.createStubInstance(AssetRegistry);
+            testConnector.businessNetworkConnection.getAssetRegistry.returns(Promise.resolve(mockAssetRegistry));
+        });
+
+        it('should return 1 if the object exists', () => {
+            mockAssetRegistry.exists.returns(Promise.resolve(true));
+            return new Promise((resolve, reject) => {
+                testConnector.exists('org.acme.base.BaseAsset', { 'theValue':'mockId' }, (error, result) => {
+                    if (error) {
+                        return reject(error);
+                    }
+                    resolve(result);
+                });
+            })
+            .then((result) => {
+                result.should.equal(1);
+            });
+        });
+        it('should return 0 if the object does not exist', () => {
+            mockAssetRegistry.exists.returns(Promise.resolve(false));
+            return new Promise((resolve, reject) => {
+                testConnector.exists('org.acme.base.BaseAsset', { 'theValue':'mockId' }, (error, result) => {
+                    if (error) {
+                        return reject(error);
+                    }
+                    resolve(result);
+                });
+            })
+            .then((result) => {
+                result.should.equal(0);
+            });
+        });
+        it('should handle an error from the composer registry.exists API', () => {
+            mockAssetRegistry.exists.returns(Promise.reject('existence test error'));
+            return new Promise((resolve, reject) => {
+                testConnector.exists('org.acme.base.BaseAsset', { 'theValue':'mockId' }, (error, result) => {
+                    if (error) {
+                        return reject(error);
+                    }
+                    resolve(result);
+                });
+            })
+            .then((result) => {
+                throw new Error('test error');
+            })
+            .catch((error) => {
+                error.should.equal('existence test error');
+            });
+        });
+
+        it('should return count of 1 if the object exists', () => {
+            mockAssetRegistry.exists.returns(Promise.resolve(true));
+            return new Promise((resolve, reject) => {
+                testConnector.count('org.acme.base.BaseAsset', { 'theValue':'mockId' }, {}, (error, result) => {
+                    if (error) {
+                        return reject(error);
+                    }
+                    resolve(result);
+                });
+            })
+            .then((result) => {
+                result.should.equal(1);
+            });
+        });
+
+        it('should return count of 0 if the object exists', () => {
+            mockAssetRegistry.exists.returns(Promise.resolve(false));
+            return new Promise((resolve, reject) => {
+                testConnector.count('org.acme.base.BaseAsset', { 'theValue':'mockId' }, {}, (error, result) => {
+                    if (error) {
+                        return reject(error);
+                    }
+                    resolve(result);
+                });
+            })
+            .then((result) => {
+                result.should.equal(0);
+            });
+        });
+
+        it('should handle an error if an invalid identifier is supplied', () => {
+            return new Promise((resolve, reject) => {
+                testConnector.count('org.acme.base.BaseAsset', { 'theWrongValue':'mockId' }, {}, (error, result) => {
+                    if (error) {
+                        return reject(error);
+                    }
+                    resolve(result);
+                });
+            })
+            .then((result) => {
+                throw new Error('test error');
+            })
+            .catch((error) => {
+                error.should.equal('ERROR: theWrongValue is not valid for asset org.acme.base.BaseAsset');
+            });
+        });
+
+
+    });
 
     describe('#all', () => {
 
@@ -768,189 +895,6 @@
             mockParticipantRegistry = sinon.createStubInstance(ParticipantRegistry);
             testConnector.businessNetworkConnection.getAssetRegistry.returns(Promise.resolve(mockAssetRegistry));
             testConnector.businessNetworkConnection.getParticipantRegistry.returns(Promise.resolve(mockParticipantRegistry));
-
-=======
-
-        it('should throw an error trying to get a Registry for an invalid ClassDeclaration', () => {
-            return new Promise((resolve, reject) => {
-                testConnector.getRegistryForModel('org.acme.base.Thing', (error, result) => {
-                    if(error) {
-                        return reject(error);
-                    }
-                    resolve(result);
-                });
-            })
-            .then((result) => {
-                console.log('ERROR: Should not get here');
-            })
-            .catch((error) => {
-                error.should.match(/Error: No type org.acme.base.Thing in namespace org.acme.base/);
-            });
-        });
-
-        it('should throw an error if the class declaration does not have a registry type', () => {
-            return new Promise((resolve, reject) => {
-                let stub = sinon.stub(modelManager, 'getType');
-                stub.returns({});
-                testConnector.getRegistryForModel('org.acme.base.Thing', (error, result) => {
-                    if(error) {
-                        return reject(error);
-                    }
-                    resolve(result);
-                });
-            })
-            .then((result) => {
-                console.log('ERROR: Should not get here');
-            })
-            .catch((error) => {
-                error.should.match(/Error: No registry for specified model name/);
-            });
-        });
-
-    });
-
-    describe('#isValidId', () => {
-        beforeEach(() => {
-            testConnector.introspector = introspector;
-        });
-
-        it('should return true for a valid identifier field name', () => {
-            testConnector.isValidId('org.acme.base.BaseAsset', 'theValue').should.equal(true);
-        });
-        it('should return false for an invalid identifier field name', () => {
-            testConnector.isValidId('org.acme.base.BaseAsset', 'foo').should.equal(false);
-        });
-    });
-
-    describe('#count and #exists', () => {
-
-        let mockAssetRegistry;
-
-        beforeEach(() => {
-            testConnector.businessNetworkConnection = mockBusinessNetworkConnection;
-            testConnector.businessNetworkDefinition = mockBusinessNetworkDefinition;
-            testConnector.modelManager = modelManager;
-            testConnector.introspector = introspector;
-            testConnector.connected = true;
-            sinon.spy(testConnector, 'ensureConnected');
-            mockAssetRegistry = sinon.createStubInstance(AssetRegistry);
-            testConnector.businessNetworkConnection.getAssetRegistry.returns(Promise.resolve(mockAssetRegistry));
-        });
-
-        it('should return 1 if the object exists', () => {
-            mockAssetRegistry.exists.returns(Promise.resolve(true));
-            return new Promise((resolve, reject) => {
-                testConnector.exists('org.acme.base.BaseAsset', { 'theValue':'mockId' }, (error, result) => {
-                    if (error) {
-                        return reject(error);
-                    }
-                    resolve(result);
-                });
-            })
-            .then((result) => {
-                result.should.equal(1);
-            });
-        });
-        it('should return 0 if the object does not exist', () => {
-            mockAssetRegistry.exists.returns(Promise.resolve(false));
-            return new Promise((resolve, reject) => {
-                testConnector.exists('org.acme.base.BaseAsset', { 'theValue':'mockId' }, (error, result) => {
-                    if (error) {
-                        return reject(error);
-                    }
-                    resolve(result);
-                });
-            })
-            .then((result) => {
-                result.should.equal(0);
-            });
-        });
-        it('should handle an error from the composer registry.exists API', () => {
-            mockAssetRegistry.exists.returns(Promise.reject('existence test error'));
-            return new Promise((resolve, reject) => {
-                testConnector.exists('org.acme.base.BaseAsset', { 'theValue':'mockId' }, (error, result) => {
-                    if (error) {
-                        return reject(error);
-                    }
-                    resolve(result);
-                });
-            })
-            .then((result) => {
-                throw new Error('test error');
-            })
-            .catch((error) => {
-                error.should.equal('existence test error');
-            });
-        });
-
-        it('should return count of 1 if the object exists', () => {
-            mockAssetRegistry.exists.returns(Promise.resolve(true));
-            return new Promise((resolve, reject) => {
-                testConnector.count('org.acme.base.BaseAsset', { 'theValue':'mockId' }, {}, (error, result) => {
-                    if (error) {
-                        return reject(error);
-                    }
-                    resolve(result);
-                });
-            })
-            .then((result) => {
-                result.should.equal(1);
-            });
-        });
-
-        it('should return count of 0 if the object exists', () => {
-            mockAssetRegistry.exists.returns(Promise.resolve(false));
-            return new Promise((resolve, reject) => {
-                testConnector.count('org.acme.base.BaseAsset', { 'theValue':'mockId' }, {}, (error, result) => {
-                    if (error) {
-                        return reject(error);
-                    }
-                    resolve(result);
-                });
-            })
-            .then((result) => {
-                result.should.equal(0);
-            });
-        });
-
-        it('should handle an error if an invalid identifier is supplied', () => {
-            return new Promise((resolve, reject) => {
-                testConnector.count('org.acme.base.BaseAsset', { 'theWrongValue':'mockId' }, {}, (error, result) => {
-                    if (error) {
-                        return reject(error);
-                    }
-                    resolve(result);
-                });
-            })
-            .then((result) => {
-                throw new Error('test error');
-            })
-            .catch((error) => {
-                error.should.equal('ERROR: theWrongValue is not valid for asset org.acme.base.BaseAsset');
-            });
-        });
-
-
-    });
-
-    describe('#all', () => {
-
-        let mockAssetRegistry;
-        let mockParticipantRegistry;
-
-        beforeEach(() => {
-            testConnector.businessNetworkConnection = mockBusinessNetworkConnection;
-            testConnector.businessNetworkDefinition = mockBusinessNetworkDefinition;
-            testConnector.modelManager = modelManager;
-            testConnector.introspector = introspector;
-            testConnector.serializer = mockSerializer;
-            testConnector.connected = true;
-            sinon.spy(testConnector, 'ensureConnected');
-            mockAssetRegistry = sinon.createStubInstance(AssetRegistry);
-            mockParticipantRegistry = sinon.createStubInstance(ParticipantRegistry);
-            testConnector.businessNetworkConnection.getAssetRegistry.returns(Promise.resolve(mockAssetRegistry));
-            testConnector.businessNetworkConnection.getParticipantRegistry.returns(Promise.resolve(mockParticipantRegistry));
->>>>>>> c5f65b41
         });
 
         it('should retrieve a specific Asset for a given id in a where clause', () => {
@@ -973,17 +917,28 @@
                 });
         });
 
-<<<<<<< HEAD
+        it('should handle an error when an invalid model name is specified', () => {
+            mockAssetRegistry.get.returns(Promise.reject('expected test error'));
+            return new Promise((resolve, reject) => {
+                testConnector.all('org.acme.base.WrongBaseAsset', {'where':{'theValue':'mockId'}}, {}, (error, result) => {
+                    if (error) {
+                        return reject(error);
+                    }
+                    resolve(result);
+                });
+            })
+            .then(() => {
+                throw new Error('should not get here');
+            })
+            .catch((error) => {
+                error.should.match(/Error: No type org.acme.base.WrongBaseAsset in namespace org.acme.base/);
+            });
+        });
+
         it('should handle an error when trying to retrieve a specific Asset for a given id in a where clause', () => {
             mockAssetRegistry.get.returns(Promise.reject('expected test error'));
             return new Promise((resolve, reject) => {
                 testConnector.all('org.acme.base.BaseAsset', {'where':{'theValue':'mockId'}}, {}, (error, result) => {
-=======
-        it('should handle an error when an invalid model name is specified', () => {
-            mockAssetRegistry.get.returns(Promise.reject('expected test error'));
-            return new Promise((resolve, reject) => {
-                testConnector.all('org.acme.base.WrongBaseAsset', {'where':{'theValue':'mockId'}}, {}, (error, result) => {
->>>>>>> c5f65b41
                     if (error) {
                         return reject(error);
                     }
@@ -994,7 +949,6 @@
                 throw new Error('should not get here');
             })
             .catch((error) => {
-<<<<<<< HEAD
                 error.should.match(/expected test error/);
             });
         });
@@ -1002,16 +956,6 @@
         it('should handle an error when validating the id in a where clause', () => {
             return new Promise((resolve, reject) => {
                 testConnector.all('org.acme.base.BaseAsset', {'where':{'theINvalidValue':'mockId'}}, {}, (error, result) => {
-=======
-                error.should.match(/Error: No type org.acme.base.WrongBaseAsset in namespace org.acme.base/);
-            });
-        });
-
-        it('should handle an error when trying to retrieve a specific Asset for a given id in a where clause', () => {
-            mockAssetRegistry.get.returns(Promise.reject('expected test error'));
-            return new Promise((resolve, reject) => {
-                testConnector.all('org.acme.base.BaseAsset', {'where':{'theValue':'mockId'}}, {}, (error, result) => {
->>>>>>> c5f65b41
                     if (error) {
                         return reject(error);
                     }
@@ -1022,7 +966,6 @@
                 throw new Error('should not get here');
             })
             .catch((error) => {
-<<<<<<< HEAD
                 error.should.match(/ERROR: the specified filter does not match the identifier in the model/);
             });
         });
@@ -1032,26 +975,15 @@
             mockAssetRegistry.getAll.returns(Promise.resolve([{mock : 'mockId'}, {mock2 : 'mockID2'}]));
             mockSerializer.toJSON.onFirstCall().returns({assetId : 'myId', stringValue : 'a big car'});
             mockSerializer.toJSON.onSecondCall().returns({assetId : 'anId', stringValue : 'a big fox'});
-=======
-                error.should.match(/expected test error/);
-            });
-        });
->>>>>>> c5f65b41
-
-        it('should handle an error when validating the id in a where clause', () => {
-            return new Promise((resolve, reject) => {
-<<<<<<< HEAD
+
+            return new Promise((resolve, reject) => {
                 testConnector.all('org.acme.base.BaseAsset', {}, {}, (error, result) => {
-=======
-                testConnector.all('org.acme.base.BaseAsset', {'where':{'theINvalidValue':'mockId'}}, {}, (error, result) => {
->>>>>>> c5f65b41
-                    if (error) {
-                        return reject(error);
-                    }
-                    resolve(result);
-                });
-            })
-<<<<<<< HEAD
+                    if (error) {
+                        return reject(error);
+                    }
+                    resolve(result);
+                });
+            })
             .then((result) => {
                 sinon.assert.calledOnce(mockBusinessNetworkConnection.getAssetRegistry);
                 sinon.assert.calledWith(mockBusinessNetworkConnection.getAssetRegistry, 'org.acme.base.BaseAsset');
@@ -1067,55 +999,13 @@
             mockAssetRegistry.getAll.returns(Promise.reject('expected error'));
             return new Promise((resolve, reject) => {
 
-=======
-            .then(() => {
-                throw new Error('should not get here');
-            })
-            .catch((error) => {
-                error.should.match(/ERROR: the specified filter does not match the identifier in the model/);
-            });
-        });
-
-
-        it('should retrieve all Assets for a given modelname', () => {
-            mockAssetRegistry.getAll.returns(Promise.resolve([{mock : 'mockId'}, {mock2 : 'mockID2'}]));
-            mockSerializer.toJSON.onFirstCall().returns({assetId : 'myId', stringValue : 'a big car'});
-            mockSerializer.toJSON.onSecondCall().returns({assetId : 'anId', stringValue : 'a big fox'});
-
-            return new Promise((resolve, reject) => {
->>>>>>> c5f65b41
                 testConnector.all('org.acme.base.BaseAsset', {}, {}, (error, result) => {
                     if (error) {
                         return reject(error);
                     }
-                    resolve(result);
-                });
-            })
-<<<<<<< HEAD
-=======
-            .then((result) => {
-                sinon.assert.calledOnce(mockBusinessNetworkConnection.getAssetRegistry);
-                sinon.assert.calledWith(mockBusinessNetworkConnection.getAssetRegistry, 'org.acme.base.BaseAsset');
-                sinon.assert.calledOnce(mockAssetRegistry.getAll);
-                result[0].assetId.should.equal('myId');
-                result[0].stringValue.should.equal('a big car');
-                result[1].assetId.should.equal('anId');
-                result[1].stringValue.should.equal('a big fox');
-            });
-        });
-
-        it('should handle errors when getting all Assets', () => {
-            mockAssetRegistry.getAll.returns(Promise.reject('expected error'));
-            return new Promise((resolve, reject) => {
-
-                testConnector.all('org.acme.base.BaseAsset', {}, {}, (error, result) => {
-                    if (error) {
-                        return reject(error);
-                    }
-                    resolve();
-                });
-            })
->>>>>>> c5f65b41
+                    resolve();
+                });
+            })
             .then(() => {
                 throw new Error('should not get here');
             })
@@ -1150,8 +1040,6 @@
 
         it('should handle errors when getting all participants', () => {
             mockParticipantRegistry.getAll.returns(Promise.reject('expected error'));
-<<<<<<< HEAD
-=======
 
             return new Promise((resolve, reject) => {
                 testConnector.all('org.acme.base.BaseParticipant', {}, {}, (error) => {
@@ -1188,14 +1076,9 @@
             testConnector.businessNetworkConnection.getAssetRegistry.returns(Promise.resolve(mockAssetRegistry));
             mockResourceToUpdate = sinon.createStubInstance(Resource);
         });
->>>>>>> c5f65b41
 
         it('should update the attributes for the given object id on the blockchain', () => {
             return new Promise((resolve, reject) => {
-<<<<<<< HEAD
-                testConnector.all('org.acme.base.BaseParticipant', {}, {}, (error) => {
-                    if (error) {
-=======
                 mockSerializer.fromJSON.returns(mockResourceToUpdate);
                 mockAssetRegistry.update.returns(Promise.resolve());
                 testConnector.updateAttributes('org.acme.base.BaseAsset', { 'theValue' : 'updated' }, {}, (error) => {
@@ -1218,7 +1101,6 @@
                 mockAssetRegistry.update.returns(Promise.resolve());
                 testConnector.updateAttributes('org.acme.base.WrongBaseAsset', { 'theValue' : 'updated' }, {}, (error) => {
                     if(error) {
->>>>>>> c5f65b41
                         return reject(error);
                     }
                     resolve();
@@ -1258,13 +1140,6 @@
             });
         });
     });
-<<<<<<< HEAD
-
-
-
-
-
-=======
 
 
     describe('#destroy', () => {
@@ -1364,7 +1239,6 @@
             });
         });
     });
->>>>>>> c5f65b41
 
 
 
