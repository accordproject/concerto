--- conflicted
+++ resolved
@@ -14,20 +14,11 @@
 
 'use strict';
 
-<<<<<<< HEAD
-const Concept = require('./model/concept');
-const ValidatedConcept = require('./model/validatedconcept');
-
-const Resource = require('./model/resource');
-const ResourceValidator = require('./serializer/resourcevalidator');
-const ValidatedResource = require('./model/validatedresource');
-const Relationship = require('./model/relationship');
-=======
->>>>>>> 40f90543
 const debug = require('debug')('ibm-concerto');
 const Globalize = require('./globalize');
 const InstanceGenerator = require('./serializer/instancegenerator');
 const Relationship = require('./model/relationship');
+
 const Resource = require('./model/resource');
 const ResourceValidator = require('./serializer/resourcevalidator');
 const TransactionDeclaration = require('./introspect/transactiondeclaration');
@@ -116,8 +107,7 @@
      * @throws {ModelException} if the type is not registered with the ModelManager
      * @deprecated - use newResource instead
      */
-<<<<<<< HEAD
-    newInstance(ns, type, id, disableValidation) {
+    newInstance(ns, type, id, options) {
         return this.newResource(ns, type, id, disableValidation);
     }
 
@@ -132,9 +122,6 @@
      * @throws {ModelException} if the type is not registered with the ModelManager
      */
     newResource(ns, type, id, disableValidation) {
-=======
-    newInstance(ns, type, id, options) {
->>>>>>> 40f90543
         let modelFile = this.modelManager.getModelFile(ns);
         if(!modelFile) {
             let formatter = Globalize.messageFormatter('factory-newinstance-notregisteredwithmm');
