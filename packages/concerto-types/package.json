{
    "name": "@accordproject/concerto-types",
<<<<<<< HEAD
    "version": "3.16.5",
=======
    "version": "4.0.0-alpha.0",
>>>>>>> 6b696c7e
    "description": "Types for the Concerto Modeling Language",
    "homepage": "https://github.com/accordproject/concerto",
    "engines": {
        "node": ">=14",
        "npm": ">=6"
    },
    "main": "dist/index.js",
    "typings": "dist/index.d.ts",
    "scripts": {
        "clean": "rimraf src/generated dist",
        "codegen": "node scripts/codegen.js",
        "prebuild": "npm-run-all clean codegen",
        "build": "tsc",
        "pretest": "npm-run-all licchk lint",
        "lint": "eslint .",
        "licchk": "license-check-and-add",
        "test": "jest",
        "test:watch": "jest --watchAll"
    },
    "repository": {
        "type": "git",
        "url": "https://github.com/accordproject/concerto.git",
        "directory": "packages/concerto-types"
    },
    "keywords": [
        "concerto",
        "tools",
        "modeling"
    ],
    "author": "accordproject.org",
    "license": "Apache-2.0",
    "devDependencies": {
<<<<<<< HEAD
        "@accordproject/concerto-codegen": "3.17.0",
        "@accordproject/concerto-core": "3.16.5",
        "@accordproject/concerto-metamodel": "3.9.1",
        "@accordproject/concerto-util": "3.16.5",
        "@types/jest": "28.1.1",
        "ajv": "8.12.0",
=======
        "@accordproject/concerto-codegen": "^3.16.2",
        "@accordproject/concerto-core": "^4.0.0-alpha.0",
        "@accordproject/concerto-metamodel": "3.8.1",
        "@accordproject/concerto-util": "^4.0.0-alpha.0",
>>>>>>> 6b696c7e
        "eslint": "8.2.0",
        "jest": "28.1.1",
        "license-check-and-add": "2.3.6",
        "npm-run-all": "4.1.5",
        "rimraf": "3.0.2",
        "ts-jest": "28.0.4",
        "ts-json-schema-generator": "1.4.0",
        "typescript": "4.6.3"
    },
    "license-check-and-add-config": {
        "folder": "./src",
        "license": "HEADER",
        "exact_paths_method": "EXCLUDE",
        "exact_paths": [
            "api.txt",
            "composer-logs",
            "coverage",
            "index.d.ts",
            "./system",
            "./introspect/parser.js",
            "LICENSE",
            "node_modules",
            ".nyc-output",
            "out",
            ".tern-project",
            "./generated/"
        ],
        "file_type_method": "EXCLUDE",
        "file_types": [
            ".yml",
            ".yaml",
            ".zip",
            ".tgz"
        ],
        "insert_license": false,
        "license_formats": {
            "js|ts|njk|pegjs|cto|acl|qry": {
                "prepend": "/*",
                "append": " */",
                "eachLine": {
                    "prepend": " * "
                }
            },
            "npmrc|editorconfig|txt": {
                "eachLine": {
                    "prepend": "# "
                }
            },
            "md": {
                "file": "./HEADER.md"
            }
        }
    },
    "jest": {
        "preset": "ts-jest",
        "testEnvironment": "node",
        "testPathIgnorePatterns": [
            "<rootDir>/dist/",
            "/node_modules/"
        ],
        "collectCoverage": true,
        "collectCoverageFrom": [
            "src/**/*.ts"
        ]
    }
}<|MERGE_RESOLUTION|>--- conflicted
+++ resolved
@@ -1,10 +1,6 @@
 {
     "name": "@accordproject/concerto-types",
-<<<<<<< HEAD
-    "version": "3.16.5",
-=======
     "version": "4.0.0-alpha.0",
->>>>>>> 6b696c7e
     "description": "Types for the Concerto Modeling Language",
     "homepage": "https://github.com/accordproject/concerto",
     "engines": {
@@ -37,19 +33,10 @@
     "author": "accordproject.org",
     "license": "Apache-2.0",
     "devDependencies": {
-<<<<<<< HEAD
-        "@accordproject/concerto-codegen": "3.17.0",
-        "@accordproject/concerto-core": "3.16.5",
-        "@accordproject/concerto-metamodel": "3.9.1",
-        "@accordproject/concerto-util": "3.16.5",
-        "@types/jest": "28.1.1",
-        "ajv": "8.12.0",
-=======
         "@accordproject/concerto-codegen": "^3.16.2",
         "@accordproject/concerto-core": "^4.0.0-alpha.0",
         "@accordproject/concerto-metamodel": "3.8.1",
         "@accordproject/concerto-util": "^4.0.0-alpha.0",
->>>>>>> 6b696c7e
         "eslint": "8.2.0",
         "jest": "28.1.1",
         "license-check-and-add": "2.3.6",
