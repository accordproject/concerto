{
    "name": "@accordproject/concerto-types",
    "version": "3.10.0",
    "description": "Types for the Concerto Modeling Language",
    "homepage": "https://github.com/accordproject/concerto",
    "engines": {
        "node": ">=14",
        "npm": ">=6"
    },
    "main": "dist/index.js",
    "typings": "dist/index.d.ts",
    "scripts": {
        "clean": "rimraf src/generated dist",
        "codegen": "node scripts/codegen.js",
        "prebuild": "npm-run-all clean codegen",
        "build": "tsc",
        "pretest": "npm-run-all licchk lint",
        "lint": "eslint .",
        "licchk": "license-check-and-add",
        "test": "echo no tests"
    },
    "repository": {
        "type": "git",
        "url": "https://github.com/accordproject/concerto.git",
        "directory": "packages/concerto-types"
    },
    "keywords": [
        "concerto",
        "tools",
        "modeling"
    ],
    "author": "accordproject.org",
    "license": "Apache-2.0",
    "devDependencies": {
        "@accordproject/concerto-codegen": "3.14.0",
<<<<<<< HEAD
        "@accordproject/concerto-core": "3.9.1",
        "@accordproject/concerto-metamodel": "3.8.1",
        "@accordproject/concerto-util": "3.9.1",
=======
        "@accordproject/concerto-core": "3.10.0",
        "@accordproject/concerto-metamodel": "3.8.0",
        "@accordproject/concerto-util": "3.10.0",
>>>>>>> ab347b4c
        "eslint": "8.2.0",
        "license-check-and-add": "2.3.6",
        "npm-run-all": "4.1.5",
        "rimraf": "3.0.2",
        "typescript": "4.6.3"
    },
    "license-check-and-add-config": {
        "folder": "./src",
        "license": "HEADER",
        "exact_paths_method": "EXCLUDE",
        "exact_paths": [
            "api.txt",
            "composer-logs",
            "coverage",
            "index.d.ts",
            "./system",
            "./introspect/parser.js",
            "LICENSE",
            "node_modules",
            ".nyc-output",
            "out",
            ".tern-project",
            "./generated/concerto.metamodel@1.0.0.ts",
            "./generated/concerto.ts",
            "./generated/concerto@1.0.0.ts"
        ],
        "file_type_method": "EXCLUDE",
        "file_types": [
            ".yml",
            ".yaml",
            ".zip",
            ".tgz"
        ],
        "insert_license": false,
        "license_formats": {
            "js|ts|njk|pegjs|cto|acl|qry": {
                "prepend": "/*",
                "append": " */",
                "eachLine": {
                    "prepend": " * "
                }
            },
            "npmrc|editorconfig|txt": {
                "eachLine": {
                    "prepend": "# "
                }
            },
            "md": {
                "file": "./HEADER.md"
            }
        }
    }
}<|MERGE_RESOLUTION|>--- conflicted
+++ resolved
@@ -33,15 +33,9 @@
     "license": "Apache-2.0",
     "devDependencies": {
         "@accordproject/concerto-codegen": "3.14.0",
-<<<<<<< HEAD
-        "@accordproject/concerto-core": "3.9.1",
+        "@accordproject/concerto-core": "3.10.0",
         "@accordproject/concerto-metamodel": "3.8.1",
-        "@accordproject/concerto-util": "3.9.1",
-=======
-        "@accordproject/concerto-core": "3.10.0",
-        "@accordproject/concerto-metamodel": "3.8.0",
         "@accordproject/concerto-util": "3.10.0",
->>>>>>> ab347b4c
         "eslint": "8.2.0",
         "license-check-and-add": "2.3.6",
         "npm-run-all": "4.1.5",
