/*
 * Licensed under the Apache License, Version 2.0 (the "License");
 * you may not use this file except in compliance with the License.
 * You may obtain a copy of the License at
 *
 * http://www.apache.org/licenses/LICENSE-2.0
 *
 * Unless required by applicable law or agreed to in writing, software
 * distributed under the License is distributed on an "AS IS" BASIS,
 * WITHOUT WARRANTIES OR CONDITIONS OF ANY KIND, either express or implied.
 * See the License for the specific language governing permissions and
 * limitations under the License.
 */

'use strict';

const ModelUtil = require('@accordproject/concerto-core').ModelUtil;
const util = require('util');

/**
 * Convert the contents of a ModelManager to C# code. Set a
 * fileWriter property (instance of FileWriter) on the parameters
 * object to control where the generated code is written to disk.
 *
 * @private
 * @class
 * @memberof module:concerto-tools
 */
class CSharpVisitor {
    /**
     * Visitor design pattern
     * @param {Object} thing - the object being visited
     * @param {Object} parameters  - the parameter
     * @return {Object} the result of visiting or null
     */
    visit(thing, parameters) {
        if (thing.isModelManager?.()) {
            return this.visitModelManager(thing, parameters);
        } else if (thing.isModelFile?.()) {
            return this.visitModelFile(thing, parameters);
        } else if (thing.isEnum?.()) {
            return this.visitEnumDeclaration(thing, parameters);
        } else if (thing.isClassDeclaration?.()) {
            return this.visitClassDeclaration(thing, parameters);
        } else if (thing.isField?.()) {
            return this.visitField(thing, parameters);
        } else if (thing.isRelationship?.()) {
            return this.visitRelationship(thing, parameters);
        } else if (thing.isEnumValue?.()) {
            return this.visitEnumValueDeclaration(thing, parameters);
        } else {
            throw new Error('Unrecognised type: ' + typeof thing + ', value: ' + util.inspect(thing, {
                showHidden: true,
                depth: 2
            }));
        }
    }

    /**
     * Visitor design pattern
     * @param {ModelManager} modelManager - the object being visited
     * @param {Object} parameters  - the parameter
     * @return {Object} the result of visiting or null
     * @private
     */
    visitModelManager(modelManager, parameters) {
        modelManager.getModelFiles(true).forEach((modelFile) => {
            modelFile.accept(this, parameters);
        });
        return null;
    }

    /**
     * Visitor design pattern
     * @param {ModelFile} modelFile - the object being visited
     * @param {Object} parameters  - the parameter
     * @return {Object} the result of visiting or null
     * @private
     */
    visitModelFile(modelFile, parameters) {
<<<<<<< HEAD
        const { escapedNamespace } = ModelUtil.parseNamespace(modelFile.getNamespace());
        parameters.fileWriter.openFile(modelFile.getNamespace() + '.cs');
        parameters.fileWriter.writeLine(0, 'using System;');
        parameters.fileWriter.writeLine(0, 'using System.Text.Json.Serialization;');
        parameters.fileWriter.writeLine(0, `namespace ${escapedNamespace} {`);
=======
        // If no serlialization library is specified we default to the .NET one.
        // However, we also allow both options to be specified
        if (!parameters.useSystemTextJson && !parameters.useNewtonsoftJson){
            parameters.useSystemTextJson = true;
        }

        // Ensure non-empty string, that is separated by a period
        let namespacePrefix = parameters.namespacePrefix ? parameters.namespacePrefix : '';
        if (namespacePrefix !== '' && namespacePrefix.slice(-1) !== '.'){
            namespacePrefix += '.';
        }

        parameters.fileWriter.openFile(modelFile.getNamespace() + '.cs');
        parameters.fileWriter.writeLine(0, 'using System;');

        if (parameters.useSystemTextJson){
            parameters.fileWriter.writeLine(0, 'using System.Text.Json.Serialization;');
            parameters.fileWriter.writeLine(0, 'using Concerto.Serialization;');
        }

        if (parameters.useNewtonsoftJson){
            parameters.fileWriter.writeLine(0, 'using NewtonsoftJson = Newtonsoft.Json;');
            parameters.fileWriter.writeLine(0, 'using NewtonsoftConcerto = Concerto.Serialization.Newtonsoft;');
        }

        const { mangledNamespace } = ModelUtil.parseNamespace(modelFile.getNamespace());
        parameters.fileWriter.writeLine(0, `namespace ${namespacePrefix}${mangledNamespace} {`);
>>>>>>> b8d481ab

        modelFile.getImports().map(importString => ModelUtil.getNamespace(importString)).filter(namespace => namespace !== modelFile.getNamespace()) // Skip own namespace.
            .filter((v, i, a) => a.indexOf(v) === i) // Remove any duplicates from direct imports
            .forEach(namespace => {
                parameters.fileWriter.writeLine(1, `using ${namespacePrefix}${namespace};`);
            });

        modelFile.getAllDeclarations().forEach((decl) => {
            decl.accept(this, parameters);
        });

        parameters.fileWriter.writeLine(0, '}');
        parameters.fileWriter.closeFile();

        return null;
    }

    /**
     * Visitor design pattern
     * @param {EnumDeclaration} enumDeclaration - the object being visited
     * @param {Object} parameters  - the parameter
     * @return {Object} the result of visiting or null
     * @private
     */
    visitEnumDeclaration(enumDeclaration, parameters) {
        // If no serlialization library is specified we default to the .NET one.
        // However, we also allow both options to be specified
        if (!parameters.useSystemTextJson && !parameters.useNewtonsoftJson){
            parameters.useSystemTextJson = true;
        }

        parameters.fileWriter.writeLine(1, 'public enum ' + enumDeclaration.getName() + ' {');

        enumDeclaration.getOwnProperties().forEach((property) => {
            property.accept(this, parameters);
        });

        parameters.fileWriter.writeLine(1, '}\n');
        return null;
    }

    /**
     * Visitor design pattern
     * @param {ClassDeclaration} classDeclaration - the object being visited
     * @param {Object} parameters  - the parameter
     * @return {Object} the result of visiting or null
     * @private
     */
    visitClassDeclaration(classDeclaration, parameters) {
        // If no serlialization library is specified we default to the .NET one.
        // However, we also allow both options to be specified
        if (!parameters.useSystemTextJson && !parameters.useNewtonsoftJson){
            parameters.useSystemTextJson = true;
        }

        let superType = ' ';
        if (classDeclaration.getSuperType()) {
            superType = ` : ${ModelUtil.getShortName(classDeclaration.getSuperType())} `;
        }

        let abstract = '';
        if(classDeclaration.isAbstract()) {
            abstract = 'abstract ';
        }

        // classDeclaration has any other subtypes
        if (classDeclaration.getAssignableClassDeclarations()?.length > 1 && parameters.useNewtonsoftJson){
            parameters.fileWriter.writeLine(1, '[NewtonsoftJson.JsonConverter(typeof(NewtonsoftConcerto.ConcertoConverter))]');
        }
        parameters.fileWriter.writeLine(1, `public ${abstract}class ${classDeclaration.getName()}${superType}{`);
        const override = classDeclaration.getFullyQualifiedName() === 'concerto.Concept' ? 'virtual' : 'override';
        parameters.fileWriter.writeLine(2, this.toCSharpProperty('public '+ override, '$class', 'String','', `{ get;} = "${classDeclaration.getFullyQualifiedName()}";`, parameters));
        classDeclaration.getOwnProperties().forEach((property) => {
            property.accept(this, parameters);
        });
        parameters.fileWriter.writeLine(1, '}');
        return null;
    }

    /**
     * Visitor design pattern
     * @param {Field} field - the object being visited
     * @param {Object} parameters  - the parameter
     * @return {Object} the result of visiting or null
     * @private
     */
    visitField(field, parameters) {
        // If no serlialization library is specified we default to the .NET one.
        // However, we also allow both options to be specified
        if (!parameters.useSystemTextJson && !parameters.useNewtonsoftJson){
            parameters.useSystemTextJson = true;
        }

        let array = '';

        if (field.isArray()) {
            array = '[]';
        }

        let nullableType = '';
        if(field.isOptional() && field.isTypeEnum()){
            nullableType = '?';
        }

        parameters.fileWriter.writeLine(2, this.toCSharpProperty('public', field.getName(),field.getType()+nullableType,array, '{ get; set; }', parameters));
        return null;
    }

    /**
     * Visitor design pattern
     * @param {EnumValueDeclaration} enumValueDeclaration - the object being visited
     * @param {Object} parameters  - the parameter
     * @return {Object} the result of visiting or null
     * @private
     */
    visitEnumValueDeclaration(enumValueDeclaration, parameters) {
        parameters.fileWriter.writeLine(2, `${enumValueDeclaration.getName()},`);
        return null;
    }

    /**
     * Visitor design pattern
     * @param {Relationship} relationship - the object being visited
     * @param {Object} parameters  - the parameter
     * @return {Object} the result of visiting or null
     * @private
     */
    visitRelationship(relationship, parameters) {
        // If no serlialization library is specified we default to the .NET one.
        // However, we also allow both options to be specified
        if (!parameters.useSystemTextJson && !parameters.useNewtonsoftJson){
            parameters.useSystemTextJson = true;
        }

        let array = '';

        if (relationship.isArray()) {
            array = '[]';
        }

        // we export all relationships
        parameters.fileWriter.writeLine(2, this.toCSharpProperty('public', relationship.getName(),relationship.getType(),array, '{ get; set; }', parameters));
        return null;
    }

    /**
     * Ensures that a concerto property name is valid in CSharp
     * @param {string} access the CSharp field access
     * @param {string} propertyName the Concerto property name
     * @param {string} propertyType the Concerto property type
     * @param {string} array the array declaration
     * @param {string} getset the getter and setter declaration
     * @param {Object} [parameters]  - the parameter
     * @returns {string} the property declaration
     */
    toCSharpProperty(access, propertyName, propertyType, array, getset, parameters) {
        const type = this.toCSharpType(propertyType);

        const reservedKeywords = ['abstract','as','base','bool','break','byte','case','catch','char','checked',
            'class','const','continue','decimal','default','delegate','do','double','else',
            'enum','event','explicit','extern','false','finally','fixed','float','for','foreach',
            'goto','if','implicit','in','int','interface','internal','is','lock','long','namespace',
            'new','null','object','operator','out','override','params','private','protected','public',
            'readonly','ref','return','sbyte','sealed','short','sizeof','stackalloc','static',
            'string','struct','switch','this','throw','true','try','typeof','uint','ulong','unchecked',
            'unsafe','ushort','using','virtual','void','volatile','while'];

        let modifiedPropertyName = propertyName;
        let annotations = '';

        if(propertyName.startsWith('$')) {
            modifiedPropertyName = '_' + propertyName.substring(1);
        }

        if(reservedKeywords.includes(propertyName)) {
            modifiedPropertyName = '_' + propertyName;
        }

        if (modifiedPropertyName !== propertyName){
            if (parameters?.useSystemTextJson){
                annotations += `[JsonPropertyName("${propertyName}")]\n\t\t`;
            }
            if (parameters?.useNewtonsoftJson){
                annotations += `[NewtonsoftJson.JsonProperty("${propertyName}")]\n\t\t`;
            }
        }

        return `${annotations}${access} ${type}${array} ${modifiedPropertyName} ${getset}`;
    }

    /**
     * Converts a Concerto type to a CSharp type. Primitive types are converted
     * everything else is passed through unchanged.
     * @param {string} type  - the concerto type
     * @return {string} the corresponding type in CSharp
     * @private
     */
    toCSharpType(type) {
        switch (type) {
        case 'DateTime':
            return 'DateTime';
        case 'Boolean':
            return 'bool';
        case 'String':
            return 'string';
        case 'Double':
            return 'float';
        case 'Long':
            return 'long';
        case 'Integer':
            return 'int';
        default:
            return type;
        }
    }
}

module.exports = CSharpVisitor;<|MERGE_RESOLUTION|>--- conflicted
+++ resolved
@@ -78,13 +78,6 @@
      * @private
      */
     visitModelFile(modelFile, parameters) {
-<<<<<<< HEAD
-        const { escapedNamespace } = ModelUtil.parseNamespace(modelFile.getNamespace());
-        parameters.fileWriter.openFile(modelFile.getNamespace() + '.cs');
-        parameters.fileWriter.writeLine(0, 'using System;');
-        parameters.fileWriter.writeLine(0, 'using System.Text.Json.Serialization;');
-        parameters.fileWriter.writeLine(0, `namespace ${escapedNamespace} {`);
-=======
         // If no serlialization library is specified we default to the .NET one.
         // However, we also allow both options to be specified
         if (!parameters.useSystemTextJson && !parameters.useNewtonsoftJson){
@@ -97,6 +90,7 @@
             namespacePrefix += '.';
         }
 
+        const { escapedNamespace } = ModelUtil.parseNamespace(modelFile.getNamespace());
         parameters.fileWriter.openFile(modelFile.getNamespace() + '.cs');
         parameters.fileWriter.writeLine(0, 'using System;');
 
@@ -110,9 +104,7 @@
             parameters.fileWriter.writeLine(0, 'using NewtonsoftConcerto = Concerto.Serialization.Newtonsoft;');
         }
 
-        const { mangledNamespace } = ModelUtil.parseNamespace(modelFile.getNamespace());
-        parameters.fileWriter.writeLine(0, `namespace ${namespacePrefix}${mangledNamespace} {`);
->>>>>>> b8d481ab
+        parameters.fileWriter.writeLine(0, `namespace ${namespacePrefix}${escapedNamespace} {`);
 
         modelFile.getImports().map(importString => ModelUtil.getNamespace(importString)).filter(namespace => namespace !== modelFile.getNamespace()) // Skip own namespace.
             .filter((v, i, a) => a.indexOf(v) === i) // Remove any duplicates from direct imports
