/*
 * Licensed under the Apache License, Version 2.0 (the "License");
 * you may not use this file except in compliance with the License.
 * You may obtain a copy of the License at
 *
 * http://www.apache.org/licenses/LICENSE-2.0
 *
 * Unless required by applicable law or agreed to in writing, software
 * distributed under the License is distributed on an "AS IS" BASIS,
 * WITHOUT WARRANTIES OR CONDITIONS OF ANY KIND, either express or implied.
 * See the License for the specific language governing permissions and
 * limitations under the License.
 */

'use strict';

const ModelUtil = require('@accordproject/concerto-core').ModelUtil;
const util = require('util');

/**
 * Convert the contents of a ModelManager to C# code. Set a
 * fileWriter property (instance of FileWriter) on the parameters
 * object to control where the generated code is written to disk.
 *
 * @private
 * @class
 * @memberof module:concerto-tools
 */
class CSharpVisitor {
    /**
     * Visitor design pattern
     * @param {Object} thing - the object being visited
     * @param {Object} parameters  - the parameter
     * @return {Object} the result of visiting or null
     */
    visit(thing, parameters) {
        if (thing.isModelManager?.()) {
            return this.visitModelManager(thing, parameters);
        } else if (thing.isModelFile?.()) {
            return this.visitModelFile(thing, parameters);
        } else if (thing.isEnum?.()) {
            return this.visitEnumDeclaration(thing, parameters);
        } else if (thing.isClassDeclaration?.()) {
            return this.visitClassDeclaration(thing, parameters);
        } else if (thing.isField?.()) {
            return this.visitField(thing, parameters);
        } else if (thing.isRelationship?.()) {
            return this.visitRelationship(thing, parameters);
        } else if (thing.isEnumValue?.()) {
            return this.visitEnumValueDeclaration(thing, parameters);
        } else {
            throw new Error('Unrecognised type: ' + typeof thing + ', value: ' + util.inspect(thing, {
                showHidden: true,
                depth: 2
            }));
        }
    }

    /**
     * Visitor design pattern
     * @param {ModelManager} modelManager - the object being visited
     * @param {Object} parameters  - the parameter
     * @return {Object} the result of visiting or null
     * @private
     */
    visitModelManager(modelManager, parameters) {
        modelManager.getModelFiles(true).forEach((modelFile) => {
            modelFile.accept(this, parameters);
        });
        return null;
    }

    /**
     * Visitor design pattern
     * @param {ModelFile} modelFile - the object being visited
     * @param {Object} parameters  - the parameter
     * @return {Object} the result of visiting or null
     * @private
     */
    visitModelFile(modelFile, parameters) {
<<<<<<< HEAD
        const { mangledNamespace } = ModelUtil.parseNamespace(modelFile.getNamespace());
        parameters.fileWriter.openFile(modelFile.getNamespace() + '.cs');
        parameters.fileWriter.writeLine(0, 'using System;');
        parameters.fileWriter.writeLine(0, 'using System.Text.Json.Serialization;');
        parameters.fileWriter.writeLine(0, `namespace ${mangledNamespace} {`);
=======
        // If no serlialization library is specified we default to the .NET one.
        // However, we also allow both options to be specified
        if (!parameters.useSystemTextJson && !parameters.useNewtonsoftJson){
            parameters.useSystemTextJson = true;
        }

        // Ensure non-empty string, that is separated by a period
        let namespacePrefix = parameters.namespacePrefix ? parameters.namespacePrefix : '';
        if (namespacePrefix !== '' && namespacePrefix.slice(-1) !== '.'){
            namespacePrefix += '.';
        }

        parameters.fileWriter.openFile(modelFile.getNamespace() + '.cs');
        parameters.fileWriter.writeLine(0, 'using System;');

        if (parameters.useSystemTextJson){
            parameters.fileWriter.writeLine(0, 'using System.Text.Json.Serialization;');
            parameters.fileWriter.writeLine(0, 'using Concerto.Serialization;');
        }

        if (parameters.useNewtonsoftJson){
            parameters.fileWriter.writeLine(0, 'using NewtonsoftJson = Newtonsoft.Json;');
            parameters.fileWriter.writeLine(0, 'using NewtonsoftConcerto = Concerto.Serialization.Newtonsoft;');
        }

        parameters.fileWriter.writeLine(0, `namespace ${namespacePrefix}${modelFile.getNamespace()} {`);
>>>>>>> a563fa31

        modelFile.getImports().map(importString => ModelUtil.getNamespace(importString)).filter(namespace => namespace !== modelFile.getNamespace()) // Skip own namespace.
            .filter((v, i, a) => a.indexOf(v) === i) // Remove any duplicates from direct imports
            .forEach(namespace => {
                parameters.fileWriter.writeLine(1, `using ${namespacePrefix}${namespace};`);
            });

        modelFile.getAllDeclarations().forEach((decl) => {
            decl.accept(this, parameters);
        });

        parameters.fileWriter.writeLine(0, '}');
        parameters.fileWriter.closeFile();

        return null;
    }

    /**
     * Visitor design pattern
     * @param {EnumDeclaration} enumDeclaration - the object being visited
     * @param {Object} parameters  - the parameter
     * @return {Object} the result of visiting or null
     * @private
     */
    visitEnumDeclaration(enumDeclaration, parameters) {
        // If no serlialization library is specified we default to the .NET one.
        // However, we also allow both options to be specified
        if (!parameters.useSystemTextJson && !parameters.useNewtonsoftJson){
            parameters.useSystemTextJson = true;
        }

        parameters.fileWriter.writeLine(1, 'public enum ' + enumDeclaration.getName() + ' {');

        enumDeclaration.getOwnProperties().forEach((property) => {
            property.accept(this, parameters);
        });

        parameters.fileWriter.writeLine(1, '}\n');
        return null;
    }

    /**
     * Visitor design pattern
     * @param {ClassDeclaration} classDeclaration - the object being visited
     * @param {Object} parameters  - the parameter
     * @return {Object} the result of visiting or null
     * @private
     */
    visitClassDeclaration(classDeclaration, parameters) {
        // If no serlialization library is specified we default to the .NET one.
        // However, we also allow both options to be specified
        if (!parameters.useSystemTextJson && !parameters.useNewtonsoftJson){
            parameters.useSystemTextJson = true;
        }

        let superType = ' ';
        if (classDeclaration.getSuperType()) {
            superType = ` : ${ModelUtil.getShortName(classDeclaration.getSuperType())} `;
        }

        let abstract = '';
        if(classDeclaration.isAbstract()) {
            abstract = 'abstract ';
        }

        // classDeclaration has any other subtypes
        if (classDeclaration.getAssignableClassDeclarations()?.length > 1 && parameters.useNewtonsoftJson){
            parameters.fileWriter.writeLine(1, '[NewtonsoftJson.JsonConverter(typeof(NewtonsoftConcerto.ConcertoConverter))]');
        }
        parameters.fileWriter.writeLine(1, `public ${abstract}class ${classDeclaration.getName()}${superType}{`);
        const override = classDeclaration.getFullyQualifiedName() === 'concerto.Concept' ? 'virtual' : 'override';
        parameters.fileWriter.writeLine(2, this.toCSharpProperty('public '+ override, '$class', 'String','', `{ get;} = "${classDeclaration.getFullyQualifiedName()}";`, parameters));
        classDeclaration.getOwnProperties().forEach((property) => {
            property.accept(this, parameters);
        });
        parameters.fileWriter.writeLine(1, '}');
        return null;
    }

    /**
     * Visitor design pattern
     * @param {Field} field - the object being visited
     * @param {Object} parameters  - the parameter
     * @return {Object} the result of visiting or null
     * @private
     */
    visitField(field, parameters) {
        // If no serlialization library is specified we default to the .NET one.
        // However, we also allow both options to be specified
        if (!parameters.useSystemTextJson && !parameters.useNewtonsoftJson){
            parameters.useSystemTextJson = true;
        }

        let array = '';

        if (field.isArray()) {
            array = '[]';
        }

        let nullableType = '';
        if(field.isOptional() && field.isTypeEnum()){
            nullableType = '?';
        }

        parameters.fileWriter.writeLine(2, this.toCSharpProperty('public', field.getName(),field.getType()+nullableType,array, '{ get; set; }', parameters));
        return null;
    }

    /**
     * Visitor design pattern
     * @param {EnumValueDeclaration} enumValueDeclaration - the object being visited
     * @param {Object} parameters  - the parameter
     * @return {Object} the result of visiting or null
     * @private
     */
    visitEnumValueDeclaration(enumValueDeclaration, parameters) {
        parameters.fileWriter.writeLine(2, `${enumValueDeclaration.getName()},`);
        return null;
    }

    /**
     * Visitor design pattern
     * @param {Relationship} relationship - the object being visited
     * @param {Object} parameters  - the parameter
     * @return {Object} the result of visiting or null
     * @private
     */
    visitRelationship(relationship, parameters) {
        // If no serlialization library is specified we default to the .NET one.
        // However, we also allow both options to be specified
        if (!parameters.useSystemTextJson && !parameters.useNewtonsoftJson){
            parameters.useSystemTextJson = true;
        }

        let array = '';

        if (relationship.isArray()) {
            array = '[]';
        }

        // we export all relationships
        parameters.fileWriter.writeLine(2, this.toCSharpProperty('public', relationship.getName(),relationship.getType(),array, '{ get; set; }', parameters));
        return null;
    }

    /**
     * Ensures that a concerto property name is valid in CSharp
     * @param {string} access the CSharp field access
     * @param {string} propertyName the Concerto property name
     * @param {string} propertyType the Concerto property type
     * @param {string} array the array declaration
     * @param {string} getset the getter and setter declaration
     * @param {Object} [parameters]  - the parameter
     * @returns {string} the property declaration
     */
    toCSharpProperty(access, propertyName, propertyType, array, getset, parameters) {
        const type = this.toCSharpType(propertyType);

        const reservedKeywords = ['abstract','as','base','bool','break','byte','case','catch','char','checked',
            'class','const','continue','decimal','default','delegate','do','double','else',
            'enum','event','explicit','extern','false','finally','fixed','float','for','foreach',
            'goto','if','implicit','in','int','interface','internal','is','lock','long','namespace',
            'new','null','object','operator','out','override','params','private','protected','public',
            'readonly','ref','return','sbyte','sealed','short','sizeof','stackalloc','static',
            'string','struct','switch','this','throw','true','try','typeof','uint','ulong','unchecked',
            'unsafe','ushort','using','virtual','void','volatile','while'];

        let modifiedPropertyName = propertyName;
        let annotations = '';

        if(propertyName.startsWith('$')) {
            modifiedPropertyName = '_' + propertyName.substring(1);
        }

        if(reservedKeywords.includes(propertyName)) {
            modifiedPropertyName = '_' + propertyName;
        }

        if (modifiedPropertyName !== propertyName){
            if (parameters?.useSystemTextJson){
                annotations += `[JsonPropertyName("${propertyName}")]\n\t\t`;
            }
            if (parameters?.useNewtonsoftJson){
                annotations += `[NewtonsoftJson.JsonProperty("${propertyName}")]\n\t\t`;
            }
        }

        return `${annotations}${access} ${type}${array} ${modifiedPropertyName} ${getset}`;
    }

    /**
     * Converts a Concerto type to a CSharp type. Primitive types are converted
     * everything else is passed through unchanged.
     * @param {string} type  - the concerto type
     * @return {string} the corresponding type in CSharp
     * @private
     */
    toCSharpType(type) {
        switch (type) {
        case 'DateTime':
            return 'DateTime';
        case 'Boolean':
            return 'bool';
        case 'String':
            return 'string';
        case 'Double':
            return 'float';
        case 'Long':
            return 'long';
        case 'Integer':
            return 'int';
        default:
            return type;
        }
    }
}

module.exports = CSharpVisitor;<|MERGE_RESOLUTION|>--- conflicted
+++ resolved
@@ -78,13 +78,6 @@
      * @private
      */
     visitModelFile(modelFile, parameters) {
-<<<<<<< HEAD
-        const { mangledNamespace } = ModelUtil.parseNamespace(modelFile.getNamespace());
-        parameters.fileWriter.openFile(modelFile.getNamespace() + '.cs');
-        parameters.fileWriter.writeLine(0, 'using System;');
-        parameters.fileWriter.writeLine(0, 'using System.Text.Json.Serialization;');
-        parameters.fileWriter.writeLine(0, `namespace ${mangledNamespace} {`);
-=======
         // If no serlialization library is specified we default to the .NET one.
         // However, we also allow both options to be specified
         if (!parameters.useSystemTextJson && !parameters.useNewtonsoftJson){
@@ -110,8 +103,8 @@
             parameters.fileWriter.writeLine(0, 'using NewtonsoftConcerto = Concerto.Serialization.Newtonsoft;');
         }
 
-        parameters.fileWriter.writeLine(0, `namespace ${namespacePrefix}${modelFile.getNamespace()} {`);
->>>>>>> a563fa31
+        const { mangledNamespace } = ModelUtil.parseNamespace(modelFile.getNamespace());
+        parameters.fileWriter.writeLine(0, `namespace ${namespacePrefix}${mangledNamespace} {`);
 
         modelFile.getImports().map(importString => ModelUtil.getNamespace(importString)).filter(namespace => namespace !== modelFile.getNamespace()) // Skip own namespace.
             .filter((v, i, a) => a.indexOf(v) === i) // Remove any duplicates from direct imports
