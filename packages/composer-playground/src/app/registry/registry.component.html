--- conflicted
+++ resolved
@@ -3,11 +3,7 @@
   <div class="resource-header-left">
     <h1 >{{_registry.name}}</h1>
   </div>
-<<<<<<< HEAD
-  <div *ngIf="!isTransactionRegistry()" class="resource-header-right">
-=======
-  <div *ngIf="_registry.registryType!='Transaction'">
->>>>>>> c4b0af9f
+  <div *ngIf="!isTransactionRegistry()">
     <button type="button" class="primary" (click)="openNewResourceModal()">
       <span>+ Create New {{_registry.registryType}}</span>
     </button>
