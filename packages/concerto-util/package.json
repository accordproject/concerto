{
  "name": "@accordproject/concerto-util",
<<<<<<< HEAD
  "version": "3.16.1",
=======
  "version": "4.0.0-alpha.0",
>>>>>>> e4cdc25f
  "description": "Utilities for Concerto Modeling Language",
  "homepage": "https://github.com/accordproject/concerto",
  "engines": {
    "node": ">=18",
    "npm": ">=9"
  },
  "main": "dist/index.js",
  "browser": "dist/concerto-util.js",
  "typings": "dist/index.d.ts",
  "scripts": {
    "clean": "rimraf dist",
    "prebuild": "npm-run-all clean",
    "prepublishOnly": "npm run webpack",
    "pretest": "npm run lint",
    "lint": "eslint .",
    "postlint": "npm run licchk",
    "licchk": "license-check-and-add",
    "postlicchk": "npm run doc",
    "doc": "jsdoc --pedantic --recurse -c jsdoc.json",
    "test": "nyc mocha -r ts-node/register --recursive -t 10000",
    "test:watch": "nyc mocha -r ts-node/register --watch --recursive -t 10000",
    "build": "tsc -p tsconfig.build.json",
    "postbuild": "npm run webpack",
    "webpack": "webpack --config webpack.config.js --mode production"
  },
  "repository": {
    "type": "git",
    "url": "https://github.com/accordproject/concerto.git",
    "directory": "packages/concerto-util"
  },
  "keywords": [
    "blockchain",
    "hyperledger",
    "solutions"
  ],
  "author": "accordproject.org",
  "license": "Apache-2.0",
  "devDependencies": {
    "@istanbuljs/nyc-config-typescript": "1.0.2",
    "@types/jest": "28.1.1",
    "@types/semver": "7.3.10",
    "@typescript-eslint/eslint-plugin": "5.27.1",
    "@typescript-eslint/parser": "5.27.1",
    "chai": "4.3.6",
    "chai-as-promised": "7.1.1",
    "chai-things": "0.2.0",
    "eslint": "8.2.0",
    "jsdoc": "^4.0.2",
    "license-check-and-add": "2.3.6",
    "mocha": "10.0.0",
    "nock": "^13.3.8",
    "node-polyfill-webpack-plugin": "2.0.1",
    "npm-run-all": "4.1.5",
    "nyc": "15.1.0",
    "rimraf": "3.0.2",
    "tmp-promise": "3.0.2",
    "ts-jest": "28.0.4",
    "ts-node": "10.9.1",
    "typescript": "4.6.3"
  },
  "dependencies": {
    "@accordproject/concerto-codegen": "^3.16.2",
    "@supercharge/promise-pool": "1.7.0",
    "axios": "1.6.0",
    "colors": "1.4.0",
    "debug": "4.3.4",
    "json-colorizer": "2.2.2",
    "slash": "3.0.0"
  },
  "browserslist": "> 0.25%, not dead",
  "license-check-and-add-config": {
    "folder": "./src",
    "license": "HEADER",
    "exact_paths_method": "EXCLUDE",
    "exact_paths": [
      "api.txt",
      "composer-logs",
      "coverage",
      "LICENSE",
      "node_modules",
      ".nyc-output",
      "out",
      ".tern-project"
    ],
    "file_type_method": "EXCLUDE",
    "file_types": [
      ".yml",
      ".yaml",
      ".zip",
      ".tgz"
    ],
    "insert_license": false,
    "license_formats": {
      "js|ts|njk|pegjs|cto|acl|qry": {
        "prepend": "/*",
        "append": " */",
        "eachLine": {
          "prepend": " * "
        }
      },
      "npmrc|editorconfig|txt": {
        "eachLine": {
          "prepend": "# "
        }
      },
      "md": {
        "file": "HEADER.md"
      }
    }
  },
  "nyc": {
    "extends": "@istanbuljs/nyc-config-typescript",
    "produce-source-map": "true",
    "reporter": [
      "lcov",
      "text-summary",
      "html",
      "json"
    ],
    "include": [
      "src/**/*.js",
      "src/**/*.ts"
    ],
    "all": true,
    "check-coverage": true,
    "statements": 100,
    "branches": 95,
    "functions": 100,
    "lines": 100
  }
}<|MERGE_RESOLUTION|>--- conflicted
+++ resolved
@@ -1,10 +1,6 @@
 {
   "name": "@accordproject/concerto-util",
-<<<<<<< HEAD
-  "version": "3.16.1",
-=======
   "version": "4.0.0-alpha.0",
->>>>>>> e4cdc25f
   "description": "Utilities for Concerto Modeling Language",
   "homepage": "https://github.com/accordproject/concerto",
   "engines": {
