--- conflicted
+++ resolved
@@ -1,10 +1,6 @@
 {
   "name": "@accordproject/concerto-util",
-<<<<<<< HEAD
-  "version": "3.16.5",
-=======
   "version": "4.0.0-alpha.0",
->>>>>>> 6b696c7e
   "description": "Utilities for Concerto Modeling Language",
   "homepage": "https://github.com/accordproject/concerto",
   "engines": {
