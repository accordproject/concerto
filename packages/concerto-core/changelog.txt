#
# Licensed under the Apache License, Version 2.0 (the "License");
# you may not use this file except in compliance with the License.
# You may obtain a copy of the License at
#
# http://www.apache.org/licenses/LICENSE-2.0
#
# Unless required by applicable law or agreed to in writing, software
# distributed under the License is distributed on an "AS IS" BASIS,
# WITHOUT WARRANTIES OR CONDITIONS OF ANY KIND, either express or implied.
# See the License for the specific language governing permissions and
# limitations under the License.
#
# This is the changelog for Hyperledger Concerto. It lists all significant changes to
# functionality and public API.
#
# The most recent entry in the changelog should be at the top of this file
# and must follow the format: Version <number> {public api digest} <date>. The version
# number must match that specified in package.json. The public api digest is computed
# and validated using ./scripts/api-changelog.sh
#
# Any changes to the public API must have an associated changelog entry.
#
# Note that the latest public API is documented using JSDocs and is available in api.txt.
#

<<<<<<< HEAD
Version 3.0.0 {5fac664420fea3649a7a304941f190f1} 22022-12-01
=======
Version 3.1.0 {5fac664420fea3649a7a304941f190f1} 22022-12-01
- Add ScalarDeclaration

Version 3.0.0 {5fac664420fea3649a7a304941f190f1} 2022-08-28
>>>>>>> 7d967837
- Allow client-provided RegExp engine to ModelManager
- Allow decorators to be attached to model files/namespaces

Version 2.3.0 {774980a857090905fe276b6e94f1dbb1} 2022-07-21
- Versioned namespaces

Version 2.3.0 {28dd70fd922b3b8b491216661796b95b} 2022-06-21
- Fix TypeScript types for MetaModel
- Fix TypeScript types for ModelManager

Version 2.2.0 {3d3fc2a6b3cd623b807ca0c4fc53680d} 2022-06-01
- Fix TypeScript types for ModelLoader

Version 2.0.2 {c9e7b234a5786db232520137be0a0fa8} 22-05-25
- Add ClassDeclaration.getDirectSubclasses for use in visitor

Version 2.0.1 {f5d85447683b22d6f4072f9cd7f8986e} 22-05-13
- Add Decorator.isDecorator for use in visitor

Version 2.0.1 {62a8de0d35789bbe523269e4e29cd8e6} 2022-04-25
- Correct type for Concerto.getModelManager()

Version 2.0.0-alpha.1 {292b93fc879d3b0c3969711b24312ffd} 2022-03-30
- Remove custom instanceof and add methods to check runtime type
- Remove support for Node 12
- Generate Typescript definitions from JSDoc
- Parser directly constructs metamodel instance
- Convert MetaModel to a class for Typescript + Webpack compatability
- Update Acorn to latest and refactor the JavaScript parser so we can use static class members
- Add DecoratorManager
- New packages for parsing and metamodel, distinct from core
- Revisions to model manager API to support various inputs (e.g., CTO or AST)
- New vocabulary package for handling model vocabularies

Version 1.2.1 {b19318bb094e5da7bdff192cf9a3b4f2} 2021-08-12
- Fixes to metamodel, including terminology changes
- Ability to roundtrip model manager to metamodel
- Expose name resolution to MetaModel API

Version 1.1.2 {2c9512d9d90bde289b47942937d252ca} 2021-08-12
- Add Factory.newId for creating new unique IDs

Version 1.1.0 {16fb2d5684ec917532a19428c74f1ebf} 2021-07-13
- Add support for Concerto metamodel with import/export to CTO

Version 1.0.3 {1fe469fe1a79af5d5a4f5ec7dee6b7d4} 2021-06-25
- Aligns JSDoc and the TypeScript interface

Version 1.0.0-alpha.8 {08b0c809336354e7d1b17a2e44fca8b0} 2021-04-22
- Add datetimeutil & Consolidate UTC offset support
- Delete Concerto.instanceOf replace by ModelManager.derivesFrom

Version 1.0.0-alpha.7 {aec0f0d4e25be4dab03d6b94be60767b} 2021-04-17
- Remove unused systemtime options in modelfile API
- Fixes to the validation option targeting the ergo ES6 runtime

Version 1.0.0-alpha.5 {446997953e3ac90783ff9d492a8e7fdc} 2021-04-08
- Support Concerto version pragma at the beginning of model files
- Remove allowEmptyId option in factory API

Version 1.0.0-alpha.4 {3b7ebc06a536a5e81624225c7b0079ee} 2021-04-08
- Allow optional UTC offset for validating DateTime values

Version 1.0.0-alpha.3 {7b8763c243f937d84579350aef348c3c} 2020-12-25
- Concepts may now be identified
- assets/participants have a system identifier created ($identifier) automatically
- /transaction/events have a system timestamp created ($timestamp) automatically
- Can no longer redefine the identifier declared by a super type
- 'concerto' namespace is now reserved and cannot be used by user code
- All types extend concerto.Concept
- Removed System Models APIs
- Remove notion of system table
- Remove user ability to change system model
- Update JsDoc for ModelManager.addModelFiles
- Add Logger API
- Add instanceof alternatives to Factory and Serializer
- Add new Concerto API (experimental)

Version 0.82.9 {c96bafdd4a2bb7402f6b520a0cefe537} 2020-09-09
- Add option parameters to ModelLoader

Version 0.82.6 {03fa6481ffdf0e58cb110c6f24009d18} 2020-02-26
- Update JsDoc for ModelManager.addModelFiles

Version 0.82.1 {dee013e99a3c2d6acc4eddfb00aad2a2} 2019-10-22
- Make several constructors public
- Add model loader utility class

Version 0.80.3 {6f5a9ab45943cb76732c14b11f47d044} 2019-08-24
- Add Ergo option to serializer

Version 0.80.1 {297c88d29ce911ec6efc0f28ceeeb660} 2019-08-24
- Adds getModels and writeModelsToFileSystem functions to ModelManager
- Fixes API generation for hasSymbol function

Version 0.71.7 {2b5649f2b8f13d52241959f613cbfdd7} 2019-07-29
- Add static hasInstance as alternative instanceof implementation for AssetDeclaration, ClassDeclaration, EnumDeclaration, ConceptDeclaration, EnumValueDeclaration, Field, ModelFile, ModelManager, RelationshipDeclaration, TransactionDeclaration

Version 0.70.5 {db48b7eb8404d9206e9bc8efb3de0009} 2019-06-23
- Update exception triggered when creating EventDeclaration class

Version 0.31.0 {82c0c10648bd10fb79b84db3fcda1776} 2018-10-03
- Remove built-in system model file

Version 0.30.1 {fd4b813bc0bda4042db3c4657893593f} 2018-10-03
- Remove Wallet

Version 0.30.0 {785896a0c4c91e70dcbbfcc5bab33938} 2018-10-02
- Refactor to make model manager its own module<|MERGE_RESOLUTION|>--- conflicted
+++ resolved
@@ -24,14 +24,10 @@
 # Note that the latest public API is documented using JSDocs and is available in api.txt.
 #
 
-<<<<<<< HEAD
-Version 3.0.0 {5fac664420fea3649a7a304941f190f1} 22022-12-01
-=======
-Version 3.1.0 {5fac664420fea3649a7a304941f190f1} 22022-12-01
+Version 3.1.0 {5fac664420fea3649a7a304941f190f1} 2022-12-01
 - Add ScalarDeclaration
 
 Version 3.0.0 {5fac664420fea3649a7a304941f190f1} 2022-08-28
->>>>>>> 7d967837
 - Allow client-provided RegExp engine to ModelManager
 - Allow decorators to be attached to model files/namespaces
 
