#
# Licensed under the Apache License, Version 2.0 (the "License");
# you may not use this file except in compliance with the License.
# You may obtain a copy of the License at
#
# http://www.apache.org/licenses/LICENSE-2.0
#
# Unless required by applicable law or agreed to in writing, software
# distributed under the License is distributed on an "AS IS" BASIS,
# WITHOUT WARRANTIES OR CONDITIONS OF ANY KIND, either express or implied.
# See the License for the specific language governing permissions and
# limitations under the License.
#
# This is the changelog for Hyperledger Concerto. It lists all significant changes to
# functionality and public API.
#
# The most recent entry in the changelog should be at the top of this file
# and must follow the format: Version <number> {public api digest} <date>. The version
# number must match that specified in package.json. The public api digest is computed
# and validated using ./scripts/api-changelog.sh
#
# Any changes to the public API must have an associated changelog entry.
#
# Note that the latest public API is documented using JSDocs and is available in api.txt.
#

<<<<<<< HEAD
Version 3.12.5 {961ec261f358f93baf5cc15253e4a191} 2023-09-08
=======
Version 3.12.5 {ced48c7ab94de207be87584468517f3e} 2023-09-08
>>>>>>> 4d184fc9
- Update DecoratorManager to support multiple value compare

Version 3.12.4 {7738d5490ea8438677e1d21d704bb5aa} 2023-08-31
- Adds validate and validateCommands options to DecoratorManager.decorateModels
- Adds addMetamodel option to BaseModelManager

Version 3.12.2 {bb8951ea059e312cd347b715bc9fc8d7} 2023-08-28
- Adds ModelFile :: getClassDeclarations

Version 3.10.1 {399b057614d1178c02b744184b09f845} 2023-08-22
- Change return type for MapDeclaration :: MapKeyType MapValueType

Version 3.10.0 {3bba55da8dbb522de132359415eb7eeb} 2023-08-11
- Add MetamodelException

Version 3.8.5 {9cd54e67c4a39a3041706e4b37dce9f1} 2023-08-14
- Makes MapKeyType MapValueType processType() private

Version 3.8.4 {a99786670d2561bf2b84cb3eb1bb1a08} 2023-08-14
- Move isValidMapKey & isValidMapValue to ModelUtils

Version 3.8.3 {7dd828f29c49cedfb8eee2f3c6fefa6e} 2023-08-10
- Removes private identifiers from MapKeyType & MapValueType

Version 3.8.2 {1a497711c4cca84d1dfa92c0b581fadf} 2023-08-10
- Add isValidMapKey(Object) isValidMapValue(Object)

Version 3.8.1 {794268f69b81f05f711d38a9ef1a7833} 2023-08-1
- Add To MapKeyType, MapValue functionality

Version 3.7.0 {a97cb6ebd45679354ba4da1940d2bb8d} 2023-05-19
- Add MapDeclaration, MapKeyType, AggregateValueType

Version 3.5.0 {b419dc1b3db9662d8c941a044cd8db5a} 2023-03-07
- Introduce Declaration type. ClassDeclaration and Scalar Declaration both extend Declaration.

Version 3.0.0 {5fac664420fea3649a7a304941f190f1} 2022-08-28
- Allow client-provided RegExp engine to ModelManager
- Allow decorators to be attached to model files/namespaces

Version 2.3.0 {774980a857090905fe276b6e94f1dbb1} 2022-07-21
- Versioned namespaces

Version 2.3.0 {28dd70fd922b3b8b491216661796b95b} 2022-06-21
- Fix TypeScript types for MetaModel
- Fix TypeScript types for ModelManager

Version 2.2.0 {3d3fc2a6b3cd623b807ca0c4fc53680d} 2022-06-01
- Fix TypeScript types for ModelLoader

Version 2.0.2 {c9e7b234a5786db232520137be0a0fa8} 22-05-25
- Add ClassDeclaration.getDirectSubclasses for use in visitor

Version 2.0.1 {f5d85447683b22d6f4072f9cd7f8986e} 22-05-13
- Add Decorator.isDecorator for use in visitor

Version 2.0.1 {62a8de0d35789bbe523269e4e29cd8e6} 2022-04-25
- Correct type for Concerto.getModelManager()

Version 2.0.0-alpha.1 {292b93fc879d3b0c3969711b24312ffd} 2022-03-30
- Remove custom instanceof and add methods to check runtime type
- Remove support for Node 12
- Generate Typescript definitions from JSDoc
- Parser directly constructs metamodel instance
- Convert MetaModel to a class for Typescript + Webpack compatability
- Update Acorn to latest and refactor the JavaScript parser so we can use static class members
- Add DecoratorManager
- New packages for parsing and metamodel, distinct from core
- Revisions to model manager API to support various inputs (e.g., CTO or AST)
- New vocabulary package for handling model vocabularies

Version 1.2.1 {b19318bb094e5da7bdff192cf9a3b4f2} 2021-08-12
- Fixes to metamodel, including terminology changes
- Ability to roundtrip model manager to metamodel
- Expose name resolution to MetaModel API

Version 1.1.2 {2c9512d9d90bde289b47942937d252ca} 2021-08-12
- Add Factory.newId for creating new unique IDs

Version 1.1.0 {16fb2d5684ec917532a19428c74f1ebf} 2021-07-13
- Add support for Concerto metamodel with import/export to CTO

Version 1.0.3 {1fe469fe1a79af5d5a4f5ec7dee6b7d4} 2021-06-25
- Aligns JSDoc and the TypeScript interface

Version 1.0.0-alpha.8 {08b0c809336354e7d1b17a2e44fca8b0} 2021-04-22
- Add datetimeutil & Consolidate UTC offset support
- Delete Concerto.instanceOf replace by ModelManager.derivesFrom

Version 1.0.0-alpha.7 {aec0f0d4e25be4dab03d6b94be60767b} 2021-04-17
- Remove unused systemtime options in modelfile API
- Fixes to the validation option targeting the ergo ES6 runtime

Version 1.0.0-alpha.5 {446997953e3ac90783ff9d492a8e7fdc} 2021-04-08
- Support Concerto version pragma at the beginning of model files
- Remove allowEmptyId option in factory API

Version 1.0.0-alpha.4 {3b7ebc06a536a5e81624225c7b0079ee} 2021-04-08
- Allow optional UTC offset for validating DateTime values

Version 1.0.0-alpha.3 {7b8763c243f937d84579350aef348c3c} 2020-12-25
- Concepts may now be identified
- assets/participants have a system identifier created ($identifier) automatically
- /transaction/events have a system timestamp created ($timestamp) automatically
- Can no longer redefine the identifier declared by a super type
- 'concerto' namespace is now reserved and cannot be used by user code
- All types extend concerto.Concept
- Removed System Models APIs
- Remove notion of system table
- Remove user ability to change system model
- Update JsDoc for ModelManager.addModelFiles
- Add Logger API
- Add instanceof alternatives to Factory and Serializer
- Add new Concerto API (experimental)

Version 0.82.9 {c96bafdd4a2bb7402f6b520a0cefe537} 2020-09-09
- Add option parameters to ModelLoader

Version 0.82.6 {03fa6481ffdf0e58cb110c6f24009d18} 2020-02-26
- Update JsDoc for ModelManager.addModelFiles

Version 0.82.1 {dee013e99a3c2d6acc4eddfb00aad2a2} 2019-10-22
- Make several constructors public
- Add model loader utility class

Version 0.80.3 {6f5a9ab45943cb76732c14b11f47d044} 2019-08-24
- Add Ergo option to serializer

Version 0.80.1 {297c88d29ce911ec6efc0f28ceeeb660} 2019-08-24
- Adds getModels and writeModelsToFileSystem functions to ModelManager
- Fixes API generation for hasSymbol function

Version 0.71.7 {2b5649f2b8f13d52241959f613cbfdd7} 2019-07-29
- Add static hasInstance as alternative instanceof implementation for AssetDeclaration, ClassDeclaration, EnumDeclaration, ConceptDeclaration, EnumValueDeclaration, Field, ModelFile, ModelManager, RelationshipDeclaration, TransactionDeclaration

Version 0.70.5 {db48b7eb8404d9206e9bc8efb3de0009} 2019-06-23
- Update exception triggered when creating EventDeclaration class

Version 0.31.0 {82c0c10648bd10fb79b84db3fcda1776} 2018-10-03
- Remove built-in system model file

Version 0.30.1 {fd4b813bc0bda4042db3c4657893593f} 2018-10-03
- Remove Wallet

Version 0.30.0 {785896a0c4c91e70dcbbfcc5bab33938} 2018-10-02
- Refactor to make model manager its own module<|MERGE_RESOLUTION|>--- conflicted
+++ resolved
@@ -24,11 +24,7 @@
 # Note that the latest public API is documented using JSDocs and is available in api.txt.
 #
 
-<<<<<<< HEAD
-Version 3.12.5 {961ec261f358f93baf5cc15253e4a191} 2023-09-08
-=======
-Version 3.12.5 {ced48c7ab94de207be87584468517f3e} 2023-09-08
->>>>>>> 4d184fc9
+Version 3.13.0 {a37fe658621aa97805c7d2d16f8f9c27} 2023-10-01
 - Update DecoratorManager to support multiple value compare
 
 Version 3.12.4 {7738d5490ea8438677e1d21d704bb5aa} 2023-08-31
