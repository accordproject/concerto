#
# Licensed under the Apache License, Version 2.0 (the "License");
# you may not use this file except in compliance with the License.
# You may obtain a copy of the License at
#
# http://www.apache.org/licenses/LICENSE-2.0
#
# Unless required by applicable law or agreed to in writing, software
# distributed under the License is distributed on an "AS IS" BASIS,
# WITHOUT WARRANTIES OR CONDITIONS OF ANY KIND, either express or implied.
# See the License for the specific language governing permissions and
# limitations under the License.
#
# This is the changelog for Hyperledger Concerto. It lists all significant changes to
# functionality and public API.
#
# The most recent entry in the changelog should be at the top of this file
# and must follow the format: Version <number> {public api digest} <date>. The version
# number must match that specified in package.json. The public api digest is computed
# and validated using ./scripts/api-changelog.sh
#
# Any changes to the public API must have an associated changelog entry.
#
# Note that the latest public API is documented using JSDocs and is available in api.txt.
#

<<<<<<< HEAD
Version 3.16.7 {44d3b20134cd254582e44ccb6d5dd276} 2024-05-01
- Added missing `strictQualifiedDateTimes` option to Serializer.fromJSON
=======
Version 3.13.4 {56df3674b9e8d094cec0ae690c07ea1f} 2024-04-20
- Mark accept methods in introspect classes as public
- Generate changes in TypeScript definitions
>>>>>>> dfbf14c9

Version 3.13.3 {8f59b43e6071c4d3ae42e94476142f7a} 2023-11-07
- Added DCS and vocabulary extraction support for decoratorManager
- Added errortype to BaseException and used that to define error types in introspect

Version 3.13.2 {dccc690753912cf87e7ceec56d949058} 2023-10-18
- Add getNamespace method to key type and value type of maps

Version 3.13.1 {f5a9a1ea6a64865843a3abb77798cbb0} 2023-10-18
- Add migrate option to DecoratorManager options

Version 3.13.1 {f435a20a00712e49c5cd32bc73ecb06a} 2023-10-03
- Add JSDoc for enableMapType option on ModelManager

Version 3.13.1 {6b09c1c58abcc77eecbb44e375c2efb8} 2023-10-03
- Add enableMapType option to BaseModelManager options

Version 3.13.0 {125b7f97f8740628b2629b2793384cc7} 2023-10-03
- Update DecoratorManager to support multiple value compare
- Create DecoratorManager.validate method to validate structure of decorator command set

Version 3.12.4 {7738d5490ea8438677e1d21d704bb5aa} 2023-08-31
- Adds validate and validateCommands options to DecoratorManager.decorateModels
- Adds addMetamodel option to BaseModelManager

Version 3.12.2 {bb8951ea059e312cd347b715bc9fc8d7} 2023-08-28
- Adds ModelFile :: getClassDeclarations

Version 3.10.1 {399b057614d1178c02b744184b09f845} 2023-08-22
- Change return type for MapDeclaration :: MapKeyType MapValueType

Version 3.10.0 {3bba55da8dbb522de132359415eb7eeb} 2023-08-11
- Add MetamodelException

Version 3.8.5 {9cd54e67c4a39a3041706e4b37dce9f1} 2023-08-14
- Makes MapKeyType MapValueType processType() private

Version 3.8.4 {a99786670d2561bf2b84cb3eb1bb1a08} 2023-08-14
- Move isValidMapKey & isValidMapValue to ModelUtils

Version 3.8.3 {7dd828f29c49cedfb8eee2f3c6fefa6e} 2023-08-10
- Removes private identifiers from MapKeyType & MapValueType

Version 3.8.2 {1a497711c4cca84d1dfa92c0b581fadf} 2023-08-10
- Add isValidMapKey(Object) isValidMapValue(Object)

Version 3.8.1 {794268f69b81f05f711d38a9ef1a7833} 2023-08-1
- Add To MapKeyType, MapValue functionality

Version 3.7.0 {a97cb6ebd45679354ba4da1940d2bb8d} 2023-05-19
- Add MapDeclaration, MapKeyType, AggregateValueType

Version 3.5.0 {b419dc1b3db9662d8c941a044cd8db5a} 2023-03-07
- Introduce Declaration type. ClassDeclaration and Scalar Declaration both extend Declaration.

Version 3.0.0 {5fac664420fea3649a7a304941f190f1} 2022-08-28
- Allow client-provided RegExp engine to ModelManager
- Allow decorators to be attached to model files/namespaces

Version 2.3.0 {774980a857090905fe276b6e94f1dbb1} 2022-07-21
- Versioned namespaces

Version 2.3.0 {28dd70fd922b3b8b491216661796b95b} 2022-06-21
- Fix TypeScript types for MetaModel
- Fix TypeScript types for ModelManager

Version 2.2.0 {3d3fc2a6b3cd623b807ca0c4fc53680d} 2022-06-01
- Fix TypeScript types for ModelLoader

Version 2.0.2 {c9e7b234a5786db232520137be0a0fa8} 22-05-25
- Add ClassDeclaration.getDirectSubclasses for use in visitor

Version 2.0.1 {f5d85447683b22d6f4072f9cd7f8986e} 22-05-13
- Add Decorator.isDecorator for use in visitor

Version 2.0.1 {62a8de0d35789bbe523269e4e29cd8e6} 2022-04-25
- Correct type for Concerto.getModelManager()

Version 2.0.0-alpha.1 {292b93fc879d3b0c3969711b24312ffd} 2022-03-30
- Remove custom instanceof and add methods to check runtime type
- Remove support for Node 12
- Generate Typescript definitions from JSDoc
- Parser directly constructs metamodel instance
- Convert MetaModel to a class for Typescript + Webpack compatability
- Update Acorn to latest and refactor the JavaScript parser so we can use static class members
- Add DecoratorManager
- New packages for parsing and metamodel, distinct from core
- Revisions to model manager API to support various inputs (e.g., CTO or AST)
- New vocabulary package for handling model vocabularies

Version 1.2.1 {b19318bb094e5da7bdff192cf9a3b4f2} 2021-08-12
- Fixes to metamodel, including terminology changes
- Ability to roundtrip model manager to metamodel
- Expose name resolution to MetaModel API

Version 1.1.2 {2c9512d9d90bde289b47942937d252ca} 2021-08-12
- Add Factory.newId for creating new unique IDs

Version 1.1.0 {16fb2d5684ec917532a19428c74f1ebf} 2021-07-13
- Add support for Concerto metamodel with import/export to CTO

Version 1.0.3 {1fe469fe1a79af5d5a4f5ec7dee6b7d4} 2021-06-25
- Aligns JSDoc and the TypeScript interface

Version 1.0.0-alpha.8 {08b0c809336354e7d1b17a2e44fca8b0} 2021-04-22
- Add datetimeutil & Consolidate UTC offset support
- Delete Concerto.instanceOf replace by ModelManager.derivesFrom

Version 1.0.0-alpha.7 {aec0f0d4e25be4dab03d6b94be60767b} 2021-04-17
- Remove unused systemtime options in modelfile API
- Fixes to the validation option targeting the ergo ES6 runtime

Version 1.0.0-alpha.5 {446997953e3ac90783ff9d492a8e7fdc} 2021-04-08
- Support Concerto version pragma at the beginning of model files
- Remove allowEmptyId option in factory API

Version 1.0.0-alpha.4 {3b7ebc06a536a5e81624225c7b0079ee} 2021-04-08
- Allow optional UTC offset for validating DateTime values

Version 1.0.0-alpha.3 {7b8763c243f937d84579350aef348c3c} 2020-12-25
- Concepts may now be identified
- assets/participants have a system identifier created ($identifier) automatically
- /transaction/events have a system timestamp created ($timestamp) automatically
- Can no longer redefine the identifier declared by a super type
- 'concerto' namespace is now reserved and cannot be used by user code
- All types extend concerto.Concept
- Removed System Models APIs
- Remove notion of system table
- Remove user ability to change system model
- Update JsDoc for ModelManager.addModelFiles
- Add Logger API
- Add instanceof alternatives to Factory and Serializer
- Add new Concerto API (experimental)

Version 0.82.9 {c96bafdd4a2bb7402f6b520a0cefe537} 2020-09-09
- Add option parameters to ModelLoader

Version 0.82.6 {03fa6481ffdf0e58cb110c6f24009d18} 2020-02-26
- Update JsDoc for ModelManager.addModelFiles

Version 0.82.1 {dee013e99a3c2d6acc4eddfb00aad2a2} 2019-10-22
- Make several constructors public
- Add model loader utility class

Version 0.80.3 {6f5a9ab45943cb76732c14b11f47d044} 2019-08-24
- Add Ergo option to serializer

Version 0.80.1 {297c88d29ce911ec6efc0f28ceeeb660} 2019-08-24
- Adds getModels and writeModelsToFileSystem functions to ModelManager
- Fixes API generation for hasSymbol function

Version 0.71.7 {2b5649f2b8f13d52241959f613cbfdd7} 2019-07-29
- Add static hasInstance as alternative instanceof implementation for AssetDeclaration, ClassDeclaration, EnumDeclaration, ConceptDeclaration, EnumValueDeclaration, Field, ModelFile, ModelManager, RelationshipDeclaration, TransactionDeclaration

Version 0.70.5 {db48b7eb8404d9206e9bc8efb3de0009} 2019-06-23
- Update exception triggered when creating EventDeclaration class

Version 0.31.0 {82c0c10648bd10fb79b84db3fcda1776} 2018-10-03
- Remove built-in system model file

Version 0.30.1 {fd4b813bc0bda4042db3c4657893593f} 2018-10-03
- Remove Wallet

Version 0.30.0 {785896a0c4c91e70dcbbfcc5bab33938} 2018-10-02
- Refactor to make model manager its own module<|MERGE_RESOLUTION|>--- conflicted
+++ resolved
@@ -24,14 +24,13 @@
 # Note that the latest public API is documented using JSDocs and is available in api.txt.
 #
 
-<<<<<<< HEAD
+
 Version 3.16.7 {44d3b20134cd254582e44ccb6d5dd276} 2024-05-01
 - Added missing `strictQualifiedDateTimes` option to Serializer.fromJSON
-=======
+
 Version 3.13.4 {56df3674b9e8d094cec0ae690c07ea1f} 2024-04-20
 - Mark accept methods in introspect classes as public
 - Generate changes in TypeScript definitions
->>>>>>> dfbf14c9
 
 Version 3.13.3 {8f59b43e6071c4d3ae42e94476142f7a} 2023-11-07
 - Added DCS and vocabulary extraction support for decoratorManager
