#
# Licensed under the Apache License, Version 2.0 (the "License");
# you may not use this file except in compliance with the License.
# You may obtain a copy of the License at
#
# http://www.apache.org/licenses/LICENSE-2.0
#
# Unless required by applicable law or agreed to in writing, software
# distributed under the License is distributed on an "AS IS" BASIS,
# WITHOUT WARRANTIES OR CONDITIONS OF ANY KIND, either express or implied.
# See the License for the specific language governing permissions and
# limitations under the License.
#
# This is the changelog for Hyperledger Concerto. It lists all significant changes to
# functionality and public API.
#
# The most recent entry in the changelog should be at the top of this file
# and must follow the format: Version <number> {public api digest} <date>. The version
# number must match that specified in package.json. The public api digest is computed
# and validated using ./scripts/api-changelog.sh
#
# Any changes to the public API must have an associated changelog entry.
#
# Note that the latest public API is documented using JSDocs and is available in api.txt.
#

<<<<<<< HEAD
Version 3.16.8 {5151067a0032bd872ca5d18a09e85192} 2024-07-15
- Added new optimized methods for decorating models with decorator commandsets
=======
Version 3.17.1 {ddc91ebd1ff660b421b60302d1e92271} 2024-06-21
- Added 'enableAliasedType' option to BaseModelManager
- Aliased types mapped to FQN in modelfile

Version 3.16.8 {a23d37a4a92071314ff821f879943364} 2024-07-09
- Added a new pathway for applying dcs target at namespace
>>>>>>> c252d829

Version 3.16.7 {8f455df1e788c4994f423d6e236bee21} 2024-05-01
- Added missing `strictQualifiedDateTimes` option to Serializer.fromJSON

Version 3.13.4 {56df3674b9e8d094cec0ae690c07ea1f} 2024-04-20
- Mark accept methods in introspect classes as public
- Generate changes in TypeScript definitions

Version 3.13.3 {8f59b43e6071c4d3ae42e94476142f7a} 2023-11-07
- Added DCS and vocabulary extraction support for decoratorManager
- Added errortype to BaseException and used that to define error types in introspect

Version 3.13.2 {dccc690753912cf87e7ceec56d949058} 2023-10-18
- Add getNamespace method to key type and value type of maps

Version 3.13.1 {f5a9a1ea6a64865843a3abb77798cbb0} 2023-10-18
- Add migrate option to DecoratorManager options

Version 3.13.1 {f435a20a00712e49c5cd32bc73ecb06a} 2023-10-03
- Add JSDoc for enableMapType option on ModelManager

Version 3.13.1 {6b09c1c58abcc77eecbb44e375c2efb8} 2023-10-03
- Add enableMapType option to BaseModelManager options

Version 3.13.0 {125b7f97f8740628b2629b2793384cc7} 2023-10-03
- Update DecoratorManager to support multiple value compare
- Create DecoratorManager.validate method to validate structure of decorator command set

Version 3.12.4 {7738d5490ea8438677e1d21d704bb5aa} 2023-08-31
- Adds validate and validateCommands options to DecoratorManager.decorateModels
- Adds addMetamodel option to BaseModelManager

Version 3.12.2 {bb8951ea059e312cd347b715bc9fc8d7} 2023-08-28
- Adds ModelFile :: getClassDeclarations

Version 3.10.1 {399b057614d1178c02b744184b09f845} 2023-08-22
- Change return type for MapDeclaration :: MapKeyType MapValueType

Version 3.10.0 {3bba55da8dbb522de132359415eb7eeb} 2023-08-11
- Add MetamodelException

Version 3.8.5 {9cd54e67c4a39a3041706e4b37dce9f1} 2023-08-14
- Makes MapKeyType MapValueType processType() private

Version 3.8.4 {a99786670d2561bf2b84cb3eb1bb1a08} 2023-08-14
- Move isValidMapKey & isValidMapValue to ModelUtils

Version 3.8.3 {7dd828f29c49cedfb8eee2f3c6fefa6e} 2023-08-10
- Removes private identifiers from MapKeyType & MapValueType

Version 3.8.2 {1a497711c4cca84d1dfa92c0b581fadf} 2023-08-10
- Add isValidMapKey(Object) isValidMapValue(Object)

Version 3.8.1 {794268f69b81f05f711d38a9ef1a7833} 2023-08-1
- Add To MapKeyType, MapValue functionality

Version 3.7.0 {a97cb6ebd45679354ba4da1940d2bb8d} 2023-05-19
- Add MapDeclaration, MapKeyType, AggregateValueType

Version 3.5.0 {b419dc1b3db9662d8c941a044cd8db5a} 2023-03-07
- Introduce Declaration type. ClassDeclaration and Scalar Declaration both extend Declaration.

Version 3.0.0 {5fac664420fea3649a7a304941f190f1} 2022-08-28
- Allow client-provided RegExp engine to ModelManager
- Allow decorators to be attached to model files/namespaces

Version 2.3.0 {774980a857090905fe276b6e94f1dbb1} 2022-07-21
- Versioned namespaces

Version 2.3.0 {28dd70fd922b3b8b491216661796b95b} 2022-06-21
- Fix TypeScript types for MetaModel
- Fix TypeScript types for ModelManager

Version 2.2.0 {3d3fc2a6b3cd623b807ca0c4fc53680d} 2022-06-01
- Fix TypeScript types for ModelLoader

Version 2.0.2 {c9e7b234a5786db232520137be0a0fa8} 22-05-25
- Add ClassDeclaration.getDirectSubclasses for use in visitor

Version 2.0.1 {f5d85447683b22d6f4072f9cd7f8986e} 22-05-13
- Add Decorator.isDecorator for use in visitor

Version 2.0.1 {62a8de0d35789bbe523269e4e29cd8e6} 2022-04-25
- Correct type for Concerto.getModelManager()

Version 2.0.0-alpha.1 {292b93fc879d3b0c3969711b24312ffd} 2022-03-30
- Remove custom instanceof and add methods to check runtime type
- Remove support for Node 12
- Generate Typescript definitions from JSDoc
- Parser directly constructs metamodel instance
- Convert MetaModel to a class for Typescript + Webpack compatability
- Update Acorn to latest and refactor the JavaScript parser so we can use static class members
- Add DecoratorManager
- New packages for parsing and metamodel, distinct from core
- Revisions to model manager API to support various inputs (e.g., CTO or AST)
- New vocabulary package for handling model vocabularies

Version 1.2.1 {b19318bb094e5da7bdff192cf9a3b4f2} 2021-08-12
- Fixes to metamodel, including terminology changes
- Ability to roundtrip model manager to metamodel
- Expose name resolution to MetaModel API

Version 1.1.2 {2c9512d9d90bde289b47942937d252ca} 2021-08-12
- Add Factory.newId for creating new unique IDs

Version 1.1.0 {16fb2d5684ec917532a19428c74f1ebf} 2021-07-13
- Add support for Concerto metamodel with import/export to CTO

Version 1.0.3 {1fe469fe1a79af5d5a4f5ec7dee6b7d4} 2021-06-25
- Aligns JSDoc and the TypeScript interface

Version 1.0.0-alpha.8 {08b0c809336354e7d1b17a2e44fca8b0} 2021-04-22
- Add datetimeutil & Consolidate UTC offset support
- Delete Concerto.instanceOf replace by ModelManager.derivesFrom

Version 1.0.0-alpha.7 {aec0f0d4e25be4dab03d6b94be60767b} 2021-04-17
- Remove unused systemtime options in modelfile API
- Fixes to the validation option targeting the ergo ES6 runtime

Version 1.0.0-alpha.5 {446997953e3ac90783ff9d492a8e7fdc} 2021-04-08
- Support Concerto version pragma at the beginning of model files
- Remove allowEmptyId option in factory API

Version 1.0.0-alpha.4 {3b7ebc06a536a5e81624225c7b0079ee} 2021-04-08
- Allow optional UTC offset for validating DateTime values

Version 1.0.0-alpha.3 {7b8763c243f937d84579350aef348c3c} 2020-12-25
- Concepts may now be identified
- assets/participants have a system identifier created ($identifier) automatically
- /transaction/events have a system timestamp created ($timestamp) automatically
- Can no longer redefine the identifier declared by a super type
- 'concerto' namespace is now reserved and cannot be used by user code
- All types extend concerto.Concept
- Removed System Models APIs
- Remove notion of system table
- Remove user ability to change system model
- Update JsDoc for ModelManager.addModelFiles
- Add Logger API
- Add instanceof alternatives to Factory and Serializer
- Add new Concerto API (experimental)

Version 0.82.9 {c96bafdd4a2bb7402f6b520a0cefe537} 2020-09-09
- Add option parameters to ModelLoader

Version 0.82.6 {03fa6481ffdf0e58cb110c6f24009d18} 2020-02-26
- Update JsDoc for ModelManager.addModelFiles

Version 0.82.1 {dee013e99a3c2d6acc4eddfb00aad2a2} 2019-10-22
- Make several constructors public
- Add model loader utility class

Version 0.80.3 {6f5a9ab45943cb76732c14b11f47d044} 2019-08-24
- Add Ergo option to serializer

Version 0.80.1 {297c88d29ce911ec6efc0f28ceeeb660} 2019-08-24
- Adds getModels and writeModelsToFileSystem functions to ModelManager
- Fixes API generation for hasSymbol function

Version 0.71.7 {2b5649f2b8f13d52241959f613cbfdd7} 2019-07-29
- Add static hasInstance as alternative instanceof implementation for AssetDeclaration, ClassDeclaration, EnumDeclaration, ConceptDeclaration, EnumValueDeclaration, Field, ModelFile, ModelManager, RelationshipDeclaration, TransactionDeclaration

Version 0.70.5 {db48b7eb8404d9206e9bc8efb3de0009} 2019-06-23
- Update exception triggered when creating EventDeclaration class

Version 0.31.0 {82c0c10648bd10fb79b84db3fcda1776} 2018-10-03
- Remove built-in system model file

Version 0.30.1 {fd4b813bc0bda4042db3c4657893593f} 2018-10-03
- Remove Wallet

Version 0.30.0 {785896a0c4c91e70dcbbfcc5bab33938} 2018-10-02
- Refactor to make model manager its own module<|MERGE_RESOLUTION|>--- conflicted
+++ resolved
@@ -24,17 +24,16 @@
 # Note that the latest public API is documented using JSDocs and is available in api.txt.
 #
 
-<<<<<<< HEAD
-Version 3.16.8 {5151067a0032bd872ca5d18a09e85192} 2024-07-15
+Version 3.17.2 {c50b21b318f8dce6bc8f54bbc32370ba} 2024-07-17
 - Added new optimized methods for decorating models with decorator commandsets
-=======
+- fixed other decorator command set bugs
+
 Version 3.17.1 {ddc91ebd1ff660b421b60302d1e92271} 2024-06-21
 - Added 'enableAliasedType' option to BaseModelManager
 - Aliased types mapped to FQN in modelfile
 
 Version 3.16.8 {a23d37a4a92071314ff821f879943364} 2024-07-09
 - Added a new pathway for applying dcs target at namespace
->>>>>>> c252d829
 
 Version 3.16.7 {8f455df1e788c4994f423d6e236bee21} 2024-05-01
 - Added missing `strictQualifiedDateTimes` option to Serializer.fromJSON
