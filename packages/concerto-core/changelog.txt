--- conflicted
+++ resolved
@@ -24,13 +24,11 @@
 # Note that the latest public API is documented using JSDocs and is available in api.txt.
 #
 
-<<<<<<< HEAD
-Version 3.13.1 {50cd09fa08a4fdc9ef30d72b483c808a} 2023-10-18
+Version 3.13.3 {50cd09fa08a4fdc9ef30d72b483c808a} 2023-10-18
 - Add migrate option to DecoratorManager options
-=======
-Version 3.13.1 {f435a20a00712e49c5cd32bc73ecb06a} 2023-10-03
+
+Version 3.13.2 {f435a20a00712e49c5cd32bc73ecb06a} 2023-10-03
 - Add JSDoc for enableMapType option on ModelManager
->>>>>>> aca5c3e6
 
 Version 3.13.1 {6b09c1c58abcc77eecbb44e375c2efb8} 2023-10-03
 - Add enableMapType option to BaseModelManager options
