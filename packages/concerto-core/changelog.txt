#
# Licensed under the Apache License, Version 2.0 (the "License");
# you may not use this file except in compliance with the License.
# You may obtain a copy of the License at
#
# http://www.apache.org/licenses/LICENSE-2.0
#
# Unless required by applicable law or agreed to in writing, software
# distributed under the License is distributed on an "AS IS" BASIS,
# WITHOUT WARRANTIES OR CONDITIONS OF ANY KIND, either express or implied.
# See the License for the specific language governing permissions and
# limitations under the License.
#
# This is the changelog for Hyperledger Concerto. It lists all significant changes to
# functionality and public API.
#
# The most recent entry in the changelog should be at the top of this file
# and must follow the format: Version <number> {public api digest} <date>. The version
# number must match that specified in package.json. The public api digest is computed
# and validated using ./scripts/api-changelog.sh
#
# Any changes to the public API must have an associated changelog entry.
#
# Note that the latest public API is documented using JSDocs and is available in api.txt.
#

<<<<<<< HEAD
Version 1.2.2 {bc4515790689a025335b5873a662b3a6} 2021-11-22
- Remove custom instanceof and add methods to check runtime type
- Remove support for Node 12
- Generate Typescript definitions from JSDoc

Version 1.2.2 {8149560555027394c95a893c1e442d67} 2021-11-15
=======
Version 1.2.2 {cf9d5dad911076e149b7013afe24e3dc} 2021-11-22
- Remove custom instanceof and add methods to check runtime type
- Remove support for Node 12
- Parser directly constructs metamodel instance
>>>>>>> cbe94eb5
- Convert MetaModel to a class for Typescript + Webpack compatability
- Update Acorn to latest and refactor the JavaScript parser so we can use static class members

Version 1.2.2 {b19318bb094e5da7bdff192cf9a3b4f2} 2021-08-12
- Fixes to metamodel, including terminology changes
- Ability to roundtrip model manager to metamodel
- Expose name resolution to MetaModel API

Version 1.1.2 {2c9512d9d90bde289b47942937d252ca} 2021-08-12
- Add Factory.newId for creating new unique IDs

Version 1.1.0 {16fb2d5684ec917532a19428c74f1ebf} 2021-07-13
- Add support for Concerto metamodel with import/export to CTO

Version 1.0.3 {1fe469fe1a79af5d5a4f5ec7dee6b7d4} 2021-06-25
- Aligns JSDoc and the TypeScript interface

Version 1.0.0-alpha.8 {08b0c809336354e7d1b17a2e44fca8b0} 2021-04-22
- Add datetimeutil & Consolidate UTC offset support
- Delete Concerto.instanceOf replace by ModelManager.derivesFrom

Version 1.0.0-alpha.7 {aec0f0d4e25be4dab03d6b94be60767b} 2021-04-17
- Remove unused systemtime options in modelfile API
- Fixes to the validation option targeting the ergo ES6 runtime

Version 1.0.0-alpha.5 {446997953e3ac90783ff9d492a8e7fdc} 2021-04-08
- Support Concerto version pragma at the beginning of model files
- Remove allowEmptyId option in factory API

Version 1.0.0-alpha.4 {3b7ebc06a536a5e81624225c7b0079ee} 2021-04-08
- Allow optional UTC offset for validating DateTime values

Version 1.0.0-alpha.3 {7b8763c243f937d84579350aef348c3c} 2020-12-25
- Concepts may now be identified
- assets/participants have a system identifier created ($identifier) automatically
- /transaction/events have a system timestamp created ($timestamp) automatically
- Can no longer redefine the identifier declared by a super type
- 'concerto' namespace is now reserved and cannot be used by user code
- All types extend concerto.Concept
- Removed System Models APIs
- Remove notion of system table
- Remove user ability to change system model
- Update JsDoc for ModelManager.addModelFiles
- Add Logger API
- Add instanceof alternatives to Factory and Serializer
- Add new Concerto API (experimental)

Version 0.82.9 {c96bafdd4a2bb7402f6b520a0cefe537} 2020-09-09
- Add option parameters to ModelLoader

Version 0.82.6 {03fa6481ffdf0e58cb110c6f24009d18} 2020-02-26
- Update JsDoc for ModelManager.addModelFiles

Version 0.82.1 {dee013e99a3c2d6acc4eddfb00aad2a2} 2019-10-22
- Make several constructors public
- Add model loader utility class

Version 0.80.3 {6f5a9ab45943cb76732c14b11f47d044} 2019-08-24
- Add Ergo option to serializer

Version 0.80.1 {297c88d29ce911ec6efc0f28ceeeb660} 2019-08-24
- Adds getModels and writeModelsToFileSystem functions to ModelManager
- Fixes API generation for hasSymbol function

Version 0.71.7 {2b5649f2b8f13d52241959f613cbfdd7} 2019-07-29
- Add static hasInstance as alternative instanceof implementation for AssetDeclaration, ClassDeclaration, EnumDeclaration, ConceptDeclaration, EnumValueDeclaration, Field, ModelFile, ModelManager, RelationshipDeclaration, TransactionDeclaration

Version 0.70.5 {db48b7eb8404d9206e9bc8efb3de0009} 2019-06-23
- Update exception triggered when creating EventDeclaration class

Version 0.31.0 {82c0c10648bd10fb79b84db3fcda1776} 2018-10-03
- Remove built-in system model file

Version 0.30.1 {fd4b813bc0bda4042db3c4657893593f} 2018-10-03
- Remove Wallet

Version 0.30.0 {785896a0c4c91e70dcbbfcc5bab33938} 2018-10-02
- Refactor to make model manager its own module<|MERGE_RESOLUTION|>--- conflicted
+++ resolved
@@ -24,19 +24,11 @@
 # Note that the latest public API is documented using JSDocs and is available in api.txt.
 #
 
-<<<<<<< HEAD
 Version 1.2.2 {bc4515790689a025335b5873a662b3a6} 2021-11-22
 - Remove custom instanceof and add methods to check runtime type
 - Remove support for Node 12
 - Generate Typescript definitions from JSDoc
-
-Version 1.2.2 {8149560555027394c95a893c1e442d67} 2021-11-15
-=======
-Version 1.2.2 {cf9d5dad911076e149b7013afe24e3dc} 2021-11-22
-- Remove custom instanceof and add methods to check runtime type
-- Remove support for Node 12
 - Parser directly constructs metamodel instance
->>>>>>> cbe94eb5
 - Convert MetaModel to a class for Typescript + Webpack compatability
 - Update Acorn to latest and refactor the JavaScript parser so we can use static class members
 
