--- conflicted
+++ resolved
@@ -24,16 +24,10 @@
 # Note that the latest public API is documented using JSDocs and is available in api.txt.
 #
 
-<<<<<<< HEAD
-Version 0.82.7 {6bb3905125716a7637a57ce1012b6a6a} 2020-04-08
-- Added Concerto API
-
-Version 0.82.6 {03fa6481ffdf0e58cb110c6f24009d18} 2020-02-26
-=======
-Version 0.82.7 {1589a150da7411d75b7c8a864af17206} 2020-02-02
+Version 0.82.7 {4a3ab17009df04d3b5d76e0e38c883bf} 2020-04-08
+- Add new Concerto API
 - Remove notion of system table
 - Remove user ability to change system model
->>>>>>> 916aab58
 - Update JsDoc for ModelManager.addModelFiles
 - Add Logger API
 - Add instanceof alternatives to Factory and Serializer
