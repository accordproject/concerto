--- conflicted
+++ resolved
@@ -24,11 +24,7 @@
 # Note that the latest public API is documented using JSDocs and is available in api.txt.
 #
 
-<<<<<<< HEAD
-Version 1.2.2 {3f03390c6c2e9318b6094fe0658ab3c2} 2021-21-03
-=======
-Version 2.0.0-alpha.1 {4169a97a927d336f3c76f85f00725c13} 2021-11-24
->>>>>>> c284cccb
+Version 2.0.0-alpha.1 {e7d26b02e1d17a58a1154fac957681b2} 2021-11-24
 - Remove custom instanceof and add methods to check runtime type
 - Remove support for Node 12
 - Generate Typescript definitions from JSDoc
