--- conflicted
+++ resolved
@@ -314,13 +314,8 @@
 
         it('should decorate the specified MapDeclaration', async function () {
             // load a model to decorate
-<<<<<<< HEAD
-            const testModelManager = new ModelManager({ strict: true, skipLocationNodes: true });
-            const modelText = fs.readFileSync(path.join(__dirname, '/data/decoratorcommands/test.cto'), 'utf-8');
-=======
             const testModelManager = new ModelManager({strict:true, skipLocationNodes: true, enableMapType: true});
             const modelText = fs.readFileSync(path.join(__dirname,'/data/decoratorcommands/test.cto'), 'utf-8');
->>>>>>> 04f606d1
             testModelManager.addCTOModel(modelText, 'test.cto');
 
             const dcs = fs.readFileSync(path.join(__dirname, '/data/decoratorcommands/map-declaration.json'), 'utf-8');
@@ -616,17 +611,10 @@
         });
     });
 
-<<<<<<< HEAD
-    describe('#extractDecorators', function () {
-        it('should be able to extract decorators and vocabs from a model withoup options', async function () {
-            const testModelManager = new ModelManager({ strict: true, });
-            const modelText = fs.readFileSync(path.join(__dirname, '/data/decoratorcommands/extract-test.cto'), 'utf-8');
-=======
     describe('#extractDecorators', function() {
         it('should be able to extract decorators and vocabs from a model without options', async function() {
             const testModelManager = new ModelManager({strict:true,});
             const modelText = fs.readFileSync(path.join(__dirname,'/data/decoratorcommands/extract-test.cto'), 'utf-8');
->>>>>>> 04f606d1
             testModelManager.addCTOModel(modelText, 'test.cto');
             const resp = DecoratorManager.extractDecorators(testModelManager);
             const dcs = resp.decoratorCommandSet;
