/*
 * Licensed under the Apache License, Version 2.0 (the "License");
 * you may not use this file except in compliance with the License.
 * You may obtain a copy of the License at
 *
 * http://www.apache.org/licenses/LICENSE-2.0
 *
 * Unless required by applicable law or agreed to in writing, software
 * distributed under the License is distributed on an "AS IS" BASIS,
 * WITHOUT WARRANTIES OR CONDITIONS OF ANY KIND, either express or implied.
 * See the License for the specific language governing permissions and
 * limitations under the License.
 */

'use strict';

const fs = require('fs');
const DecoratorManager = require('../lib/decoratormanager');
const ModelManager = require('../lib/modelmanager');

const chai = require('chai');
require('chai').should();
chai.use(require('chai-things'));
chai.use(require('chai-as-promised'));

describe('DecoratorManager', () => {

    beforeEach(() => {
    });

    afterEach(() => {
    });

    describe('#falsyOrEqual', function() {
        it('should match null', async function() {
            DecoratorManager.falsyOrEqual( null, ['one']).should.be.true;
        });

        it('should match undefined', async function() {
            DecoratorManager.falsyOrEqual( undefined, ['one']).should.be.true;
        });

        it('should match token', async function() {
            DecoratorManager.falsyOrEqual( 'one', ['one']).should.be.true;
        });

        it('should match token array', async function() {
            DecoratorManager.falsyOrEqual( ['one', 'two'], ['one', 'three']).should.be.true;
        });

        it('should not match token', async function() {
            DecoratorManager.falsyOrEqual( 'one', ['two']).should.be.false;
        });
    });

    describe('#decorateModels', function() {
        it('should support no validation', async function() {
            const testModelManager = new ModelManager({strict:true});
            const modelText = fs.readFileSync('./test/data/decoratorcommands/test.cto', 'utf-8');
            testModelManager.addCTOModel(modelText, 'test.cto');
            const dcs = fs.readFileSync('./test/data/decoratorcommands/web.json', 'utf-8');
            let decoratedModelManager = DecoratorManager.decorateModels( testModelManager, JSON.parse(dcs));
            decoratedModelManager.should.not.be.null;
        });

        it('should support syntax validation', async function() {
            const testModelManager = new ModelManager({strict:true});
            const modelText = fs.readFileSync('./test/data/decoratorcommands/test.cto', 'utf-8');
            testModelManager.addCTOModel(modelText, 'test.cto');
            const dcs = fs.readFileSync('./test/data/decoratorcommands/web.json', 'utf-8');
            let decoratedModelManager = DecoratorManager.decorateModels( testModelManager, JSON.parse(dcs),
                {validate: true});
            decoratedModelManager.should.not.be.null;
        });

        it('should support semantic validation', async function() {
            const testModelManager = new ModelManager({strict:true});
            const modelText = fs.readFileSync('./test/data/decoratorcommands/test.cto', 'utf-8');
            testModelManager.addCTOModel(modelText, 'test.cto');
            const dcs = fs.readFileSync('./test/data/decoratorcommands/web.json', 'utf-8');
            let decoratedModelManager = DecoratorManager.decorateModels( testModelManager, JSON.parse(dcs),
                {validate: true, validateCommands: true});
            decoratedModelManager.should.not.be.null;
        });

        it('should add decorator', async function() {
            // load a model to decorate
            const testModelManager = new ModelManager({strict:true});
            const modelText = fs.readFileSync('./test/data/decoratorcommands/test.cto', 'utf-8');
            testModelManager.addCTOModel(modelText, 'test.cto');

            const dcs = fs.readFileSync('./test/data/decoratorcommands/web.json', 'utf-8');
            const decoratedModelManager = DecoratorManager.decorateModels( testModelManager, JSON.parse(dcs),
                {validate: true, validateCommands: true});

            const ssnDecl = decoratedModelManager.getType('test@1.0.0.SSN');
            ssnDecl.should.not.be.null;
            ssnDecl.getDecorator('PII').should.not.be.null;

            const decl = decoratedModelManager.getType('test@1.0.0.Person');
            decl.should.not.be.null;
            decl.getDecorator('Editable').should.not.be.null;

            const firstNameProperty = decl.getProperty('firstName');
            firstNameProperty.should.not.be.null;

            const decoratorFormFirstName = firstNameProperty.getDecorator('Form');
            decoratorFormFirstName.should.not.be.null;
            decoratorFormFirstName.getArguments()[0].should.equal('inputType');
            decoratorFormFirstName.getArguments()[1].should.equal('text');

            const decoratorCustomFirstName = firstNameProperty.getDecorator('Custom');
            decoratorCustomFirstName.should.not.be.null;

            const bioProperty = decl.getProperty('bio');
            bioProperty.should.not.be.null;
            const decoratorBio = bioProperty.getDecorator('Form');
            decoratorBio.should.not.be.null;
            decoratorBio.getArguments()[0].should.equal('inputType');
            decoratorBio.getArguments()[1].should.equal('textArea');

            const decoratorUnversionedNamespace = bioProperty.getDecorator('UnversionedNamespace');
            decoratorUnversionedNamespace.should.not.be.null;
<<<<<<< HEAD

            // applied using properties
            const address1Property = decl.getProperty('address1');
            address1Property.should.not.be.null;
            const decoratorAddress1Property = address1Property.getDecorator('Address');
            decoratorAddress1Property.should.not.be.null;

            // applied using properties
            const address2Property = decl.getProperty('address2');
            address2Property.should.not.be.null;
            const decoratorAddress2Property = address2Property.getDecorator('Address');
            decoratorAddress2Property.should.not.be.null;

            // applied using properties, but not a string property
            const zipProperty = decl.getProperty('zip');
            zipProperty.should.not.be.null;
            const decoratorZipProperty = zipProperty.getDecorator('Address');
            (decoratorZipProperty ===null).should.be.true;
=======
>>>>>>> bf34b282
        });

        it('should fail with invalid command', async function() {
            // load a model to decorate
            const testModelManager = new ModelManager({strict:true});
            const modelText = fs.readFileSync('./test/data/decoratorcommands/test.cto', 'utf-8');
            testModelManager.addCTOModel(modelText, 'test.cto');

            const dcs = fs.readFileSync('./test/data/decoratorcommands/invalid-command.json', 'utf-8');

            (() => {
                DecoratorManager.decorateModels( testModelManager, JSON.parse(dcs));
            }).should.throw(/Unknown command type INVALID/);
        });
    });

    describe('#validateCommand', function() {
        it('should detect invalid type', async function() {
            // load a model to decorate
            const testModelManager = new ModelManager({strict:true});
            const modelText = fs.readFileSync('./test/data/decoratorcommands/test.cto', 'utf-8');
            testModelManager.addCTOModel(modelText, 'test.cto');

            const dcs = fs.readFileSync('./test/data/decoratorcommands/invalid-type.json', 'utf-8');

            (() => {
                DecoratorManager.decorateModels( testModelManager, JSON.parse(dcs),
                    {validate: true, validateCommands: true});
            }).should.throw(/No type "concerto.metamodel@1.0.0.Foo" in namespace "concerto.metamodel@1.0.0" for "DecoratorCommand.type"/);
        });

        it('should detect invalid target namespace', async function() {
            // load a model to decorate
            const testModelManager = new ModelManager({strict:true});
            const modelText = fs.readFileSync('./test/data/decoratorcommands/test.cto', 'utf-8');
            testModelManager.addCTOModel(modelText, 'test.cto');

            const dcs = fs.readFileSync('./test/data/decoratorcommands/invalid-target-namespace.json', 'utf-8');

            (() => {
                DecoratorManager.decorateModels( testModelManager, JSON.parse(dcs),
                    {validate: true, validateCommands: true});
            }).should.throw(/Decorator Command references namespace "missing@1.0.0" which does not exist./);
        });

        it('should detect invalid target declaration', async function() {
            // load a model to decorate
            const testModelManager = new ModelManager({strict:true});
            const modelText = fs.readFileSync('./test/data/decoratorcommands/test.cto', 'utf-8');
            testModelManager.addCTOModel(modelText, 'test.cto');

            const dcs = fs.readFileSync('./test/data/decoratorcommands/invalid-target-declaration.json', 'utf-8');

            (() => {
                DecoratorManager.decorateModels( testModelManager, JSON.parse(dcs),
                    {validate: true, validateCommands: true});
            }).should.throw(/No type "test@1.0.0.Missing" in namespace "test@1.0.0" for "DecoratorCommand.target.declaration./);
        });

        it('should detect invalid target property', async function() {
            // load a model to decorate
            const testModelManager = new ModelManager({strict:true});
            const modelText = fs.readFileSync('./test/data/decoratorcommands/test.cto', 'utf-8');
            testModelManager.addCTOModel(modelText, 'test.cto');

            const dcs = fs.readFileSync('./test/data/decoratorcommands/invalid-target-property.json', 'utf-8');

            (() => {
                DecoratorManager.decorateModels( testModelManager, JSON.parse(dcs),
                    {validate: true, validateCommands: true});
            }).should.throw(/Decorator Command references property "test@1.0.0.Person.missing" which does not exist./);
        });
    });

    describe('#validate', function() {
        it('should detect decorator command set that is invalid', async function() {
            // load a model to decorate
            const testModelManager = new ModelManager({strict:true});
            const modelText = fs.readFileSync('./test/data/decoratorcommands/test.cto', 'utf-8');
            testModelManager.addCTOModel(modelText, 'test.cto');

            const dcs = fs.readFileSync('./test/data/decoratorcommands/invalid-model.json', 'utf-8');

            (() => {
                DecoratorManager.decorateModels( testModelManager, JSON.parse(dcs),
                    {validate: true});
            }).should.throw(/Type "Invalid" is not defined in namespace "org.accordproject.decoratorcommands@0.3.0"/);
        });

        it('should detect decorator command set with an invalid command type', async function() {
            // load a model to decorate
            const testModelManager = new ModelManager({strict:true});
            const modelText = fs.readFileSync('./test/data/decoratorcommands/test.cto', 'utf-8');
            testModelManager.addCTOModel(modelText, 'test.cto');

            const dcs = fs.readFileSync('./test/data/decoratorcommands/invalid-command.json', 'utf-8');

            (() => {
                DecoratorManager.decorateModels( testModelManager, JSON.parse(dcs),
                    {validate: true});
            }).should.throw(/Model violation in the "concerto.metamodel@1.0.0.Decorator" instance. Invalid enum value of "INVALID" for the field "CommandType"/);
        });
    });
});<|MERGE_RESOLUTION|>--- conflicted
+++ resolved
@@ -121,8 +121,7 @@
 
             const decoratorUnversionedNamespace = bioProperty.getDecorator('UnversionedNamespace');
             decoratorUnversionedNamespace.should.not.be.null;
-<<<<<<< HEAD
-
+          
             // applied using properties
             const address1Property = decl.getProperty('address1');
             address1Property.should.not.be.null;
@@ -140,8 +139,6 @@
             zipProperty.should.not.be.null;
             const decoratorZipProperty = zipProperty.getDecorator('Address');
             (decoratorZipProperty ===null).should.be.true;
-=======
->>>>>>> bf34b282
         });
 
         it('should fail with invalid command', async function() {
