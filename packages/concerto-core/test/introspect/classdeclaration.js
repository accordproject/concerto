/*
 * Licensed under the Apache License, Version 2.0 (the "License");
 * you may not use this file except in compliance with the License.
 * You may obtain a copy of the License at
 *
 * http://www.apache.org/licenses/LICENSE-2.0
 *
 * Unless required by applicable law or agreed to in writing, software
 * distributed under the License is distributed on an "AS IS" BASIS,
 * WITHOUT WARRANTIES OR CONDITIONS OF ANY KIND, either express or implied.
 * See the License for the specific language governing permissions and
 * limitations under the License.
 */

'use strict';

const { MetaModelNamespace } = require('@accordproject/concerto-metamodel');

const IllegalModelException = require('../../src/introspect/illegalmodelexception');
const ClassDeclaration = require('../../src/introspect/classdeclaration');
const AssetDeclaration = require('../../src/introspect/assetdeclaration');
const EnumDeclaration = require('../../src/introspect/enumdeclaration');
const ConceptDeclaration = require('../../src/introspect/conceptdeclaration');
const ParticipantDeclaration = require('../../src/introspect/participantdeclaration');
const TransactionDeclaration = require('../../src/introspect/transactiondeclaration');
const IntrospectUtils = require('./introspectutils');
const ParserUtil = require('./parserutility');

const ModelManager = require('../../src/modelmanager');
const Util = require('../composer/composermodelutility');

const should = require('chai').should();
const sinon = require('sinon');

describe('ClassDeclaration', () => {

    let modelManager;
    let modelFile;
    let introspectUtils;

    beforeEach(() => {
        modelManager = new ModelManager();
        Util.addComposerModel(modelManager);
        introspectUtils = new IntrospectUtils(modelManager);
        modelFile = ParserUtil.newModelFile(modelManager, 'namespace com.hyperledger.testing@1.0.0', 'org.acme.cto');
    });

    describe('#constructor', () => {

        it('should throw if ast contains invalid type', () => {
            (() => {
                new ClassDeclaration(modelFile, {
                    name: 'suchName',
                    properties: [{
                        $class: 'noSuchType'
                    }]
                });
            }).should.throw(/Unrecognised model element/);
        });

        it('should throw for a bad identifier', () => {
            (() => {
                new ClassDeclaration(modelFile, {
                    name: '2nd',
                    properties: []
                });
            }).should.throw(/Invalid class name '2nd'/);
        });

    });

    describe('#validate', () => {
        it('should throw when asset name is duplicted in a modelfile', () => {
            let asset = introspectUtils.loadLastDeclaration('test/data/parser/classdeclaration.dupeassetname.cto', AssetDeclaration);
            (() => {
                asset.validate();
            }).should.throw(/Duplicate class/);
        });

        it('should throw when transaction name is duplicted in a modelfile', () => {
            let asset = introspectUtils.loadLastDeclaration('test/data/parser/classdeclaration.dupetransactionname.cto', TransactionDeclaration);
            (() => {
                asset.validate();
            }).should.throw(/Duplicate class/);
        });

        it('should throw when participant name is duplicted in a modelfile', () => {
            let asset = introspectUtils.loadLastDeclaration('test/data/parser/classdeclaration.dupeparticipantname.cto', ParticipantDeclaration);
            (() => {
                asset.validate();
            }).should.throw(/Duplicate class/);
        });

        it('should throw when an super type identifier is redeclared', () => {
            let asset = introspectUtils.loadLastDeclaration('test/data/parser/classdeclaration.identifierextendsfromsupertype.cto', AssetDeclaration);
            (() => {
                asset.validate();
            }).should.throw(/Super class com.testing@1.0.0.p1 has an explicit identifier a1 that cannot be redeclared/);
        });

        // TODO: This has been disabled pending major version bump and/or confirmation that this is illegal
        //it('should throw when a class attempts to override the identifier', () => {
        //    let asset = introspectUtils.loadLastDeclaration('test/data/parser/classdeclaration.classoverridesidentifier.cto', AssetDeclaration);
        //    (() => {
        //        asset.validate();
        //    }).should.throw(/Identifier defined in super class/);
        //});

        it('should throw when concept name is duplicted in a modelfile', () => {
            let asset = introspectUtils.loadLastDeclaration('test/data/parser/classdeclaration.dupeconceptname.cto', ConceptDeclaration);
            (() => {
                asset.validate();
            }).should.throw(/Duplicate class/);
        });

        it('should throw when enum name is duplicted in a modelfile', () => {
            let asset = introspectUtils.loadLastDeclaration('test/data/parser/classdeclaration.dupeenumname.cto', EnumDeclaration);
            (() => {
                asset.validate();
            }).should.throw(/Duplicate class/);
        });

        it('should throw when not abstract, not enum and not concept without an identifier', () => {
            let asset = introspectUtils.loadLastDeclaration('test/data/parser/classdeclaration.noidentifier.cto', AssetDeclaration);
            asset.superType = null;
            try {
                asset.validate();
            } catch (err) {
                err.should.be.an.instanceOf(IllegalModelException);
                should.exist(err.message);
                err.message.should.match(/Class someAsset is not declared as abstract. It must define an identifying field./);
            }
        });

        it('should not throw when a scalar is used as an identifier', () => {
            const clazz = introspectUtils.loadLastDeclaration('test/data/parser/classdeclaration.scalaridentifier.cto', ConceptDeclaration);
            clazz.validate();
        });

        it('should not throw when a scalar array is used as an identifier', () => {
            const clazz = introspectUtils.loadLastDeclaration('test/data/parser/classdeclaration.scalararray.cto', ConceptDeclaration);
            clazz.validate();
        });
    });

    describe('#accept', () => {

        it('should call the visitor', () => {
            let clz = new ClassDeclaration(modelFile, {
                name: 'suchName',
                properties: [
                ]
            });
            let visitor = {
                visit: sinon.stub()
            };
            clz.accept(visitor, ['some', 'args']);
            sinon.assert.calledOnce(visitor.visit);
            sinon.assert.calledWith(visitor.visit, clz, ['some', 'args']);
        });

    });

    describe('#getName', () => {

        it('should return the class name', () => {
            let clz = new ClassDeclaration(modelFile, {
                name: 'suchName',
                $class: 'metamodel@1.0.0.MyType',
                properties: [
                ]
            });
            clz.getName().should.equal('suchName');
<<<<<<< HEAD
            clz.toString().should.equal('ClassDeclaration {id=com.hyperledger.testing.suchName super=Concept declarationKind=MyType abstract=false id=null}');
=======
            clz.toString().should.equal('ClassDeclaration {id=com.hyperledger.testing@1.0.0.suchName super=Concept enum=false abstract=false}');
>>>>>>> 3b62a2c9
        });

    });

    describe('#isXYZ', () => {

        it('should return true for concepts', () => {
            let clz = new ClassDeclaration(modelFile, {
                name: 'suchName',
                $class: `${MetaModelNamespace}.ConceptDeclaration`,
                properties: [
                ]
            });
            clz.isConcept().should.equal(true);
        });

        it('should return true for assets', () => {
            let clz = new ClassDeclaration(modelFile, {
                name: 'suchName',
                $class: `${MetaModelNamespace}.AssetDeclaration`,
                properties: [
                ]
            });
            clz.isAsset().should.equal(true);
        });

        it('should return true for events', () => {
            let clz = new ClassDeclaration(modelFile, {
                name: 'suchName',
                $class: `${MetaModelNamespace}.EventDeclaration`,
                properties: [
                ]
            });
            clz.isEvent().should.equal(true);
        });

        it('should return true for participants', () => {
            let clz = new ClassDeclaration(modelFile, {
                name: 'suchName',
                $class: `${MetaModelNamespace}.ParticipantDeclaration`,
                properties: [
                ]
            });
            clz.isParticipant().should.equal(true);
        });

        it('should return true for enums', () => {
            let clz = new ClassDeclaration(modelFile, {
                name: 'suchName',
                $class: `${MetaModelNamespace}.EnumDeclaration`,
                properties: [
                ]
            });
            clz.isEnum().should.equal(true);
        });

        it('should return true for maps', () => {
            let clz = new ClassDeclaration(modelFile, {
                name: 'suchName',
                $class: `${MetaModelNamespace}.MapDeclaration`,
                properties: [
                ]
            });
            clz.isMapDeclaration().should.equal(true);
        });

        it('should return true for transactions', () => {
            let clz = new ClassDeclaration(modelFile, {
                name: 'suchName',
                $class: `${MetaModelNamespace}.TransactionDeclaration`,
                properties: [
                ]
            });
            clz.isTransaction().should.equal(true);
            clz.isAsset().should.equal(false);
        });
    });


    describe('#getFullyQualifiedName', () => {

        it('should return the fully qualified name if function is in a namespace', () => {
            let clz = new ClassDeclaration(modelFile, {
                name: 'suchName',
                properties: [
                ]
            });
            clz.getFullyQualifiedName().should.equal('com.hyperledger.testing@1.0.0.suchName');
        });

    });

    describe('#getSuperType', function() {
        const modelFileNames = [
            'test/data/parser/classdeclaration.participantwithparents.parent.cto',
            'test/data/parser/classdeclaration.participantwithparents.child.cto'
        ];

        beforeEach(() => {
            const modelFiles = introspectUtils.loadModelFiles(modelFileNames);
            modelManager.addModelFiles(modelFiles);
        });

        it('should return superclass when one exists in the same model file', function() {
            const subclass = modelManager.getType('com.testing.parent@1.0.0.Super');
            should.exist(subclass);
            const superclassName = subclass.getSuperType();
            superclassName.should.equal('com.testing.parent@1.0.0.Base');
        });

        it('should return superclass when one exists in a different model file', function() {
            const subclass = modelManager.getType('com.testing.child@1.0.0.Sub');
            should.exist(subclass);
            const superclassName = subclass.getSuperType();
            superclassName.should.equal('com.testing.parent@1.0.0.Super');
        });

        it('should return concerto.Participant when no super type exists', function() {
            const baseclass = modelManager.getType('com.testing.parent@1.0.0.Base');
            should.exist(baseclass);
            const superclassName = baseclass.getSuperType();
            should.equal(superclassName,'concerto@1.0.0.Participant');
        });

        it('toString',()=>{
<<<<<<< HEAD
            const baseclass = modelManager.getType('com.testing.parent.Base');
            baseclass.toString().should.equal('ClassDeclaration {id=com.testing.parent.Base super=Participant declarationKind=ParticipantDeclaration abstract=true id=id}');
=======
            const baseclass = modelManager.getType('com.testing.parent@1.0.0.Base');
            baseclass.toString().should.equal('ClassDeclaration {id=com.testing.parent@1.0.0.Base super=Participant enum=false abstract=true}');
>>>>>>> 3b62a2c9
        });
    });

    describe('#getNested', function() {
        const modelFileNames = [
            'test/data/parser/classdeclaration.good.nested.cto'
        ];

        beforeEach(() => {
            const modelFiles = introspectUtils.loadModelFiles(modelFileNames, modelManager);
            modelManager.addModelFiles(modelFiles);
        });

        it('get nested happy path', function() {
            let extremeOuter = modelManager.getType('com.hyperledger.testing@1.0.0.ExtremeOuter');
            should.exist(extremeOuter.getNestedProperty('outerAsset.innerAsset'));
        });
        it('get error with missing propertyname', function() {
            let extremeOuter = modelManager.getType('com.hyperledger.testing@1.0.0.ExtremeOuter');
            (()=>{extremeOuter.getNestedProperty('outerAsset.missing');}).should.throw(/Property missing does not exist on com.hyperledger.testing@1.0.0.Outer/);
        });
        it('get error with primitives', function() {
            let extremeOuter = modelManager.getType('com.hyperledger.testing@1.0.0.ExtremeOuter');
            (()=>{extremeOuter.getNestedProperty('outerAsset.int.innerAsset');}).should.throw(/Property int is a primitive or enum/);
        });
    });

    describe('#getAssignableClassDeclarations', function() {
        const modelFileNames = [
            'test/data/parser/classdeclaration.participantwithparents.parent.cto',
            'test/data/parser/classdeclaration.participantwithparents.child.cto'
        ];

        beforeEach(() => {
            const modelFiles = introspectUtils.loadModelFiles(modelFileNames, modelManager);
            modelManager.addModelFiles(modelFiles);
        });

        it('should return itself only if there are no subclasses', function() {
            const baseclass = modelManager.getType('com.testing.child@1.0.0.Sub');
            should.exist(baseclass);
            const subclasses = baseclass.getAssignableClassDeclarations();
            subclasses.should.have.same.members([baseclass]);
        });

        it('should return all subclass definitions', function() {
            const baseclass = modelManager.getType('com.testing.parent@1.0.0.Base');
            should.exist(baseclass);
            const subclasses = baseclass.getAssignableClassDeclarations();
            const subclassNames = subclasses.map(classDef => classDef.getName());
            subclassNames.should.have.same.members(['Base', 'Super', 'Sub', 'Sub2']);
        });


    });

    describe('#_resolveSuperType', () => {

        it('should return Asset if no super type', () => {
            let classDecl = modelManager.getType('system@1.0.0.Asset');
            classDecl._resolveSuperType().should.not.be.null;
        });

        it('should return Concept for a super class', () => {
            modelManager.addCTOModel(`namespace org.acme@1.0.0
            asset TestAsset identified by assetId { o String assetId }`);
            let classDecl = modelManager.getType('org.acme@1.0.0.TestAsset');
            let superClassDecl = classDecl._resolveSuperType();
            should.equal(superClassDecl.getName(), 'Asset');
        });

        it('should return the super class declaration for a super class in the same file', () => {
            modelManager.addCTOModel(`namespace org.acme@1.0.0
            abstract asset BaseAsset { }
            asset TestAsset identified by assetId extends BaseAsset { o String assetId }`);
            let classDecl = modelManager.getType('org.acme@1.0.0.TestAsset');
            let superClassDecl = classDecl._resolveSuperType();
            superClassDecl.getFullyQualifiedName().should.equal('org.acme@1.0.0.BaseAsset');
        });

        it('should return the super class declaration for a super class in another file', () => {
            modelManager.addCTOModel(`namespace org.base@1.0.0
            abstract asset BaseAsset { }`);
            modelManager.addCTOModel(`namespace org.acme@1.0.0
            import org.base@1.0.0.BaseAsset
            asset TestAsset identified by assetId extends BaseAsset { o String assetId }`);
            let classDecl = modelManager.getType('org.acme@1.0.0.TestAsset');
            let superClassDecl = classDecl._resolveSuperType();
            superClassDecl.getFullyQualifiedName().should.equal('org.base@1.0.0.BaseAsset');
        });

    });

    describe('#getSuperTypeDeclaration', () => {

        it('should return Concept if no super type', () => {
            let classDecl = modelManager.getType('system@1.0.0.Asset');
            classDecl.getSuperTypeDeclaration().should.not.be.null;
        });
    });

    describe('#validation', function() {
        const modelFileNames = [
            'test/data/parser/validation.cto'
        ];

        beforeEach(() => {

        });

        it('validation of super types',()=>{
            (()=>{
                const modelFiles = introspectUtils.loadModelFiles(modelFileNames, modelManager);
                modelManager.addModelFiles(modelFiles);

            }).should.throw(/cannot extend Asset/);

        });

        it('validation of super types',()=>{
            (()=>{
                const modelFiles = introspectUtils.loadModelFiles(modelFileNames, modelManager);
                modelManager.addModelFiles(modelFiles);

            }).should.throw(/cannot extend Asset/);

        });
    });

    describe('#getAllSuperTypeDeclarations', function() {
        const modelFileNames = [
            'test/data/parser/classdeclaration.participantwithparents.parent.cto',
            'test/data/parser/classdeclaration.participantwithparents.child.cto'
        ];

        beforeEach(() => {
            const modelFiles = introspectUtils.loadModelFiles(modelFileNames, modelManager);
            modelManager.addModelFiles(modelFiles);
        });

        it('should return an array with Concept and Participant if there are no superclasses', function() {
            const testClass = modelManager.getType('com.testing.parent@1.0.0.Base');
            should.exist(testClass);
            const superclasses = testClass.getAllSuperTypeDeclarations();
            const superclassNames = superclasses.map(classDef => classDef.getName());
            superclassNames.should.have.length(2);
        });

        it('should return all superclass definitions', function() {
            const testClass = modelManager.getType('com.testing.child@1.0.0.Sub');
            should.exist(testClass);
            const superclasses = testClass.getAllSuperTypeDeclarations();
            const superclassNames = superclasses.map(classDef => classDef.getName());
            superclassNames.should.have.same.members(['Base', 'Super', 'Participant', 'Concept']);
        });
    });

    describe('#getDirectSubclasses', function() {
        it('should return an array with Sub and Sub2 given they extend Super', function() {
            const modelFileNames = [
                'test/data/parser/classdeclaration.participantwithparents.parent.cto',
                'test/data/parser/classdeclaration.participantwithparents.child.cto'
            ];

            const modelFiles = introspectUtils.loadModelFiles(modelFileNames, modelManager);
            modelManager.addModelFiles(modelFiles);

            const testClass = modelManager.getType('com.testing.parent@1.0.0.Super');
            should.exist(testClass);
            const subclasses = testClass.getDirectSubclasses();
            const subclassNames = subclasses.map(classDef => classDef.getName());
            subclassNames.should.have.length(2);
            subclassNames.should.have.same.members(['Sub', 'Sub2']);
        });

        it('should return an empty array given nothing extends Super', function() {
            const modelFileNames = [
                'test/data/parser/classdeclaration.participantwithparents.parent.cto'
            ];

            const modelFiles = introspectUtils.loadModelFiles(modelFileNames, modelManager);
            modelManager.addModelFiles(modelFiles);

            const testClass = modelManager.getType('com.testing.parent@1.0.0.Super');
            should.exist(testClass);
            const subclasses = testClass.getDirectSubclasses();

            subclasses.should.have.length(0);
        });
    });

    describe('#isEvent', () => {
        const modelFileNames = [
            'test/data/parser/classdeclaration.participantwithparents.parent.cto',
            'test/data/parser/classdeclaration.participantwithparents.child.cto'
        ];

        beforeEach(() => {
            const modelFiles = introspectUtils.loadModelFiles(modelFileNames, modelManager);
            modelManager.addModelFiles(modelFiles);
        });
        it('should return false', () => {
            const testClass = modelManager.getType('com.testing.child@1.0.0.Sub');
            testClass.isEvent().should.be.false;

        });
    });
});<|MERGE_RESOLUTION|>--- conflicted
+++ resolved
@@ -171,11 +171,7 @@
                 ]
             });
             clz.getName().should.equal('suchName');
-<<<<<<< HEAD
-            clz.toString().should.equal('ClassDeclaration {id=com.hyperledger.testing.suchName super=Concept declarationKind=MyType abstract=false id=null}');
-=======
             clz.toString().should.equal('ClassDeclaration {id=com.hyperledger.testing@1.0.0.suchName super=Concept enum=false abstract=false}');
->>>>>>> 3b62a2c9
         });
 
     });
@@ -301,13 +297,8 @@
         });
 
         it('toString',()=>{
-<<<<<<< HEAD
             const baseclass = modelManager.getType('com.testing.parent.Base');
-            baseclass.toString().should.equal('ClassDeclaration {id=com.testing.parent.Base super=Participant declarationKind=ParticipantDeclaration abstract=true id=id}');
-=======
-            const baseclass = modelManager.getType('com.testing.parent@1.0.0.Base');
-            baseclass.toString().should.equal('ClassDeclaration {id=com.testing.parent@1.0.0.Base super=Participant enum=false abstract=true}');
->>>>>>> 3b62a2c9
+            baseclass.toString().should.equal('ClassDeclaration {id=com.testing.parent@1.0.0.Base super=Participant declarationKind=ParticipantDeclaration abstract=true id=id}');
         });
     });
 
