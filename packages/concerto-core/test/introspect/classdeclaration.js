--- conflicted
+++ resolved
@@ -79,7 +79,6 @@
                 });
             }).should.throw(/Invalid model element name '2nd'/);
         });
-<<<<<<< HEAD
 
         it('should throw when ast properties is null', () => {
             (() => {
@@ -98,8 +97,6 @@
                 });
             }).should.throw(/Properties of Class/);
         });
-=======
->>>>>>> 3b4bdecf
     });
 
     describe('#validate', () => {
