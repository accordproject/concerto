--- conflicted
+++ resolved
@@ -16,12 +16,6 @@
 
 const { MetaModelNamespace } = require('@accordproject/concerto-metamodel');
 
-<<<<<<< HEAD
-const IllegalModelException = require('../../lib/introspect/illegalmodelexception');
-const ClassDeclaration = require('../../lib/introspect/classdeclaration');
-const AssetDeclaration = require('../../lib/introspect/assetdeclaration');
-const ConceptDeclaration = require('../../lib/introspect/conceptdeclaration');
-=======
 const IllegalModelException = require('../../src/introspect/illegalmodelexception');
 const ClassDeclaration = require('../../src/introspect/classdeclaration');
 const AssetDeclaration = require('../../src/introspect/assetdeclaration');
@@ -29,7 +23,6 @@
 const ConceptDeclaration = require('../../src/introspect/conceptdeclaration');
 const ParticipantDeclaration = require('../../src/introspect/participantdeclaration');
 const TransactionDeclaration = require('../../src/introspect/transactiondeclaration');
->>>>>>> 6b696c7e
 const IntrospectUtils = require('./introspectutils');
 const ParserUtil = require('./parserutility');
 
@@ -87,15 +80,6 @@
             }).should.throw(/Invalid model element name '2nd'/);
         });
 
-<<<<<<< HEAD
-        it('should throw when ast properties is null', () => {
-            (() => {
-                new ClassDeclaration(modelFile, {
-                    name: 'aconcept',
-                    properties: null,
-                });
-            }).should.throw(/Properties of Class/);
-=======
     });
 
     describe('#validate', () => {
@@ -111,21 +95,12 @@
             (() => {
                 asset.validate();
             }).should.throw(/Duplicate declaration/);
->>>>>>> 6b696c7e
         });
 
         it('should throw when ast properties is undefined', () => {
             (() => {
-<<<<<<< HEAD
-                new ClassDeclaration(modelFile, {
-                    name: 'aconcept',
-                    properties: undefined,
-                });
-            }).should.throw(/Properties of Class/);
-=======
                 asset.validate();
             }).should.throw(/Duplicate declaration/);
->>>>>>> 6b696c7e
         });
     });
 
@@ -145,8 +120,6 @@
         //    }).should.throw(/Identifier defined in super class/);
         //});
 
-<<<<<<< HEAD
-=======
         it('should throw when concept name is duplicted in a modelfile', () => {
             let asset = introspectUtils.loadLastDeclaration('test/data/parser/classdeclaration.dupeconceptname.cto', ConceptDeclaration);
             (() => {
@@ -161,7 +134,6 @@
             }).should.throw(/Duplicate declaration/);
         });
 
->>>>>>> 6b696c7e
         it('should throw when not abstract, not enum and not concept without an identifier', () => {
             let asset = introspectUtils.loadLastDeclaration('test/data/parser/classdeclaration.noidentifier.cto', AssetDeclaration);
             asset.superType = null;
