/*
 * Licensed under the Apache License, Version 2.0 (the "License");
 * you may not use this file except in compliance with the License.
 * You may obtain a copy of the License at
 *
 * http://www.apache.org/licenses/LICENSE-2.0
 *
 * Unless required by applicable law or agreed to in writing, software
 * distributed under the License is distributed on an "AS IS" BASIS,
 * WITHOUT WARRANTIES OR CONDITIONS OF ANY KIND, either express or implied.
 * See the License for the specific language governing permissions and
 * limitations under the License.
 */

'use strict';

<<<<<<< HEAD
const { MetaModelNamespace } = require('@accordproject/concerto-metamodel');

const ScalarDeclaration = require('../../lib/introspect/scalardeclaration');
=======
const ScalarDeclaration = require('../../src/introspect/scalardeclaration');
>>>>>>> 3b62a2c9
const IntrospectUtils = require('./introspectutils');
const ParserUtil = require('./parserutility');

const ModelManager = require('../../src/modelmanager');
const Util = require('../composer/composermodelutility');

const should = require('chai').should();
const sinon = require('sinon');

describe('ScalarDeclaration', () => {

    let modelManager;
    let modelFile;
    let introspectUtils;

    beforeEach(() => {
        modelManager = new ModelManager();
        Util.addComposerModel(modelManager);
        introspectUtils = new IntrospectUtils(modelManager);
        modelFile = ParserUtil.newModelFile(modelManager, 'namespace com.hyperledger.testing@1.0.0', 'org.acme.cto');
    });

    describe('#validate', () => {
        it('should throw when scalar name is duplicted in a modelfile', () => {
            let asset = introspectUtils.loadLastDeclaration('test/data/parser/scalardeclaration.dupeboolean.cto', ScalarDeclaration);
            (() => {
                asset.validate();
            }).should.throw(/Duplicate class/);
        });
    });

    describe('#accept', () => {
        it('should call the visitor', () => {
            let clz = new ScalarDeclaration(modelFile, {
                name: 'suchName'
            });
            let visitor = {
                visit: sinon.stub()
            };
            clz.accept(visitor, ['some', 'args']);
            sinon.assert.calledOnce(visitor.visit);
            sinon.assert.calledWith(visitor.visit, clz, ['some', 'args']);
        });

    });

    describe('#getName', () => {
        it('should return the scalar name', () => {
            let clz = new ScalarDeclaration(modelFile, {
                name: 'suchName',
                $class: `${MetaModelNamespace}.BooleanScalar`
            });
            clz.getName().should.equal('suchName');
<<<<<<< HEAD
            clz.toString().should.equal('ScalarDeclaration {id=com.hyperledger.testing.suchName scalarType=Boolean}');
=======
            clz.toString().should.equal('ScalarDeclaration {id=com.hyperledger.testing@1.0.0.suchName}');
>>>>>>> 3b62a2c9
        });

    });

    describe('#getNamespace', () => {
        const modelFileName = 'test/data/parser/scalardeclaration.ssn.cto';

        beforeEach(() => {
            const modelFiles = introspectUtils.loadModelFiles([modelFileName], modelManager);
            modelManager.addModelFiles(modelFiles);
        });
        it('should return null', () => {
            const testClass = modelManager.getType('com.testing@1.0.0.SSN');
            should.equal(testClass.getNamespace(), 'com.testing@1.0.0');
        });
    });

    describe('#getFullyQualifiedName', () => {
        it('should return the fully qualified name if function is in a namespace', () => {
            let clz = new ScalarDeclaration(modelFile, {
                name: 'suchName',
            });
            clz.getFullyQualifiedName().should.equal('com.hyperledger.testing@1.0.0.suchName');
        });

    });

<<<<<<< HEAD
=======
    describe('#getSuperType', () => {
        const modelFileName = 'test/data/parser/scalardeclaration.ssn.cto';

        beforeEach(() => {
            const modelFiles = introspectUtils.loadModelFiles([modelFileName], modelManager);
            modelManager.addModelFiles(modelFiles);
        });
        it('should return null', () => {
            const testClass = modelManager.getType('com.testing@1.0.0.SSN');
            should.equal(testClass.getSuperType(), null);
        });
    });

    describe('#getSuperTypeDeclaration', () => {
        const modelFileName = 'test/data/parser/scalardeclaration.ssn.cto';

        beforeEach(() => {
            const modelFiles = introspectUtils.loadModelFiles([modelFileName], modelManager);
            modelManager.addModelFiles(modelFiles);
        });
        it('should return null', () => {
            const testClass = modelManager.getType('com.testing@1.0.0.SSN');
            should.equal(testClass.getSuperTypeDeclaration(), null);
        });
    });

>>>>>>> 3b62a2c9
    describe('#getValidator', () => {
        const modelFileName = 'test/data/parser/scalardeclaration.ssn.cto';

        beforeEach(() => {
            const modelFiles = introspectUtils.loadModelFiles([modelFileName], modelManager);
            modelManager.addModelFiles(modelFiles);
        });
        it('should return the validator', () => {
            const testClass = modelManager.getType('com.testing@1.0.0.SSN');
            should.equal(testClass.getValidator().validator.pattern, '\\d{3}-\\d{2}-\\{4}+');
        });
    });

    describe('#getDefaultValue', () => {
        it('should return the default value', () => {
            const modelFiles = introspectUtils.loadModelFiles(['test/data/parser/scalardeclaration.ssn.cto'], modelManager);
            modelManager.addModelFiles(modelFiles);
            const testClass = modelManager.getType('com.testing@1.0.0.SSN');
            should.equal(testClass.getDefaultValue(), '000-00-0000');
        });

        it('should return null', () => {
            const modelFiles = introspectUtils.loadModelFiles(['test/data/parser/scalardeclaration.permutations.cto'], modelManager);
            modelManager.addModelFiles(modelFiles);
            const testClass = modelManager.getType('com.testing@1.0.0.StringScalar');
            should.equal(testClass.getDefaultValue(), null);
        });
    });

<<<<<<< HEAD
=======
    describe('#isIdentified', () => {
        const modelFileName = 'test/data/parser/scalardeclaration.ssn.cto';

        beforeEach(() => {
            const modelFiles = introspectUtils.loadModelFiles([modelFileName], modelManager);
            modelManager.addModelFiles(modelFiles);
        });
        it('should return false', () => {
            const testClass = modelManager.getType('com.testing@1.0.0.SSN');
            testClass.isIdentified().should.be.false;
        });
    });

>>>>>>> 3b62a2c9
    describe('#isAsset', () => {
        const modelFileName = 'test/data/parser/scalardeclaration.ssn.cto';

        beforeEach(() => {
            const modelFiles = introspectUtils.loadModelFiles([modelFileName], modelManager);
            modelManager.addModelFiles(modelFiles);
        });
        it('should return false', () => {
            const testClass = modelManager.getType('com.testing@1.0.0.SSN');
            testClass.isAsset().should.be.false;
        });
    });

<<<<<<< HEAD
=======
    describe('#isSystemIdentified', () => {
        const modelFileName = 'test/data/parser/scalardeclaration.ssn.cto';

        beforeEach(() => {
            const modelFiles = introspectUtils.loadModelFiles([modelFileName], modelManager);
            modelManager.addModelFiles(modelFiles);
        });
        it('should return false', () => {
            const testClass = modelManager.getType('com.testing@1.0.0.SSN');
            testClass.isSystemIdentified().should.be.false;
        });
    });

    describe('#getIdentifierFieldName', () => {
        const modelFileName = 'test/data/parser/scalardeclaration.ssn.cto';

        beforeEach(() => {
            const modelFiles = introspectUtils.loadModelFiles([modelFileName], modelManager);
            modelManager.addModelFiles(modelFiles);
        });
        it('should return null', () => {
            const testClass = modelManager.getType('com.testing@1.0.0.SSN');
            should.equal(testClass.getIdentifierFieldName(), null);
        });
    });

    describe('#isAbstract', () => {
        const modelFileName = 'test/data/parser/scalardeclaration.ssn.cto';

        beforeEach(() => {
            const modelFiles = introspectUtils.loadModelFiles([modelFileName], modelManager);
            modelManager.addModelFiles(modelFiles);
        });
        it('should return true', () => {
            const testClass = modelManager.getType('com.testing@1.0.0.SSN');
            testClass.isAbstract().should.be.true;
        });
    });

>>>>>>> 3b62a2c9
    describe('#isAsset', () => {
        const modelFileName = 'test/data/parser/scalardeclaration.ssn.cto';

        beforeEach(() => {
            const modelFiles = introspectUtils.loadModelFiles([modelFileName], modelManager);
            modelManager.addModelFiles(modelFiles);
        });
        it('should return false', () => {
            const testClass = modelManager.getType('com.testing@1.0.0.SSN');
            testClass.isAsset().should.be.false;
        });
    });

    describe('#isParticipant', () => {
        const modelFileName = 'test/data/parser/scalardeclaration.ssn.cto';

        beforeEach(() => {
            const modelFiles = introspectUtils.loadModelFiles([modelFileName], modelManager);
            modelManager.addModelFiles(modelFiles);
        });
        it('should return false', () => {
            const testClass = modelManager.getType('com.testing@1.0.0.SSN');
            testClass.isParticipant().should.be.false;
        });
    });

    describe('#isTransaction', () => {
        const modelFileName = 'test/data/parser/scalardeclaration.ssn.cto';

        beforeEach(() => {
            const modelFiles = introspectUtils.loadModelFiles([modelFileName], modelManager);
            modelManager.addModelFiles(modelFiles);
        });
        it('should return false', () => {
            const testClass = modelManager.getType('com.testing@1.0.0.SSN');
            testClass.isTransaction().should.be.false;
        });
    });

    describe('#isEvent', () => {
        const modelFileName = 'test/data/parser/scalardeclaration.ssn.cto';

        beforeEach(() => {
            const modelFiles = introspectUtils.loadModelFiles([modelFileName], modelManager);
            modelManager.addModelFiles(modelFiles);
        });
        it('should return false', () => {
            const testClass = modelManager.getType('com.testing@1.0.0.SSN');
            testClass.isEvent().should.be.false;
        });
    });

    describe('#isConcept', () => {
        const modelFileName = 'test/data/parser/scalardeclaration.ssn.cto';

        beforeEach(() => {
            const modelFiles = introspectUtils.loadModelFiles([modelFileName], modelManager);
            modelManager.addModelFiles(modelFiles);
        });
        it('should return false', () => {
            const testClass = modelManager.getType('com.testing@1.0.0.SSN');
            testClass.isConcept().should.be.false;
        });
    });

    describe('#isEnum', () => {
        const modelFileName = 'test/data/parser/scalardeclaration.ssn.cto';

        beforeEach(() => {
            const modelFiles = introspectUtils.loadModelFiles([modelFileName], modelManager);
            modelManager.addModelFiles(modelFiles);
        });
        it('should return false', () => {
            const testClass = modelManager.getType('com.testing@1.0.0.SSN');
            testClass.isEnum().should.be.false;
        });
    });

    describe('#isClassDeclaration', () => {
        const modelFileName = 'test/data/parser/scalardeclaration.ssn.cto';

        beforeEach(() => {
            const modelFiles = introspectUtils.loadModelFiles([modelFileName], modelManager);
            modelManager.addModelFiles(modelFiles);
        });
        it('should return false', () => {
            const testClass = modelManager.getType('com.testing@1.0.0.SSN');
            testClass.isClassDeclaration().should.be.false;
        });
    });
});<|MERGE_RESOLUTION|>--- conflicted
+++ resolved
@@ -14,13 +14,9 @@
 
 'use strict';
 
-<<<<<<< HEAD
 const { MetaModelNamespace } = require('@accordproject/concerto-metamodel');
 
-const ScalarDeclaration = require('../../lib/introspect/scalardeclaration');
-=======
 const ScalarDeclaration = require('../../src/introspect/scalardeclaration');
->>>>>>> 3b62a2c9
 const IntrospectUtils = require('./introspectutils');
 const ParserUtil = require('./parserutility');
 
@@ -74,11 +70,7 @@
                 $class: `${MetaModelNamespace}.BooleanScalar`
             });
             clz.getName().should.equal('suchName');
-<<<<<<< HEAD
-            clz.toString().should.equal('ScalarDeclaration {id=com.hyperledger.testing.suchName scalarType=Boolean}');
-=======
-            clz.toString().should.equal('ScalarDeclaration {id=com.hyperledger.testing@1.0.0.suchName}');
->>>>>>> 3b62a2c9
+            clz.toString().should.equal('ScalarDeclaration {id=com.hyperledger.testing@1.0.0.suchName scalarType=Boolean}');
         });
 
     });
@@ -106,8 +98,6 @@
 
     });
 
-<<<<<<< HEAD
-=======
     describe('#getSuperType', () => {
         const modelFileName = 'test/data/parser/scalardeclaration.ssn.cto';
 
@@ -134,7 +124,6 @@
         });
     });
 
->>>>>>> 3b62a2c9
     describe('#getValidator', () => {
         const modelFileName = 'test/data/parser/scalardeclaration.ssn.cto';
 
@@ -164,8 +153,6 @@
         });
     });
 
-<<<<<<< HEAD
-=======
     describe('#isIdentified', () => {
         const modelFileName = 'test/data/parser/scalardeclaration.ssn.cto';
 
@@ -179,7 +166,6 @@
         });
     });
 
->>>>>>> 3b62a2c9
     describe('#isAsset', () => {
         const modelFileName = 'test/data/parser/scalardeclaration.ssn.cto';
 
@@ -193,8 +179,6 @@
         });
     });
 
-<<<<<<< HEAD
-=======
     describe('#isSystemIdentified', () => {
         const modelFileName = 'test/data/parser/scalardeclaration.ssn.cto';
 
@@ -234,7 +218,6 @@
         });
     });
 
->>>>>>> 3b62a2c9
     describe('#isAsset', () => {
         const modelFileName = 'test/data/parser/scalardeclaration.ssn.cto';
 
