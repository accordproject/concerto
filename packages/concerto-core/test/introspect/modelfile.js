--- conflicted
+++ resolved
@@ -206,51 +206,6 @@
 
     describe('#validate', () => {
 
-<<<<<<< HEAD
-        it('should throw when scalar name is duplicted in a modelfile', () => {
-            let asset = introspectUtils.loadModelFile('test/data/parser/scalardeclaration.dupeboolean.cto');
-            (() => {
-                asset.validate();
-            }).should.throw(/Duplicate class/);
-        });
-
-        it('should throw when asset name is duplicted in a modelfile', () => {
-            let asset = introspectUtils.loadModelFile('test/data/parser/classdeclaration.dupeassetname.cto');
-            (() => {
-                asset.validate();
-            }).should.throw(/Duplicate class/);
-        });
-
-        it('should throw when transaction name is duplicted in a modelfile', () => {
-            let asset = introspectUtils.loadModelFile('test/data/parser/classdeclaration.dupetransactionname.cto');
-            (() => {
-                asset.validate();
-            }).should.throw(/Duplicate class/);
-        });
-
-        it('should throw when participant name is duplicted in a modelfile', () => {
-            let asset = introspectUtils.loadModelFile('test/data/parser/classdeclaration.dupeparticipantname.cto');
-            (() => {
-                asset.validate();
-            }).should.throw(/Duplicate class/);
-        });
-
-        it('should throw when concept name is duplicted in a modelfile', () => {
-            let asset = introspectUtils.loadModelFile('test/data/parser/classdeclaration.dupeconceptname.cto');
-            (() => {
-                asset.validate();
-            }).should.throw(/Duplicate class/);
-        });
-
-        it('should throw when enum name is duplicted in a modelfile', () => {
-            let asset = introspectUtils.loadModelFile('test/data/parser/classdeclaration.dupeenumname.cto');
-            (() => {
-                asset.validate();
-            }).should.throw(/Duplicate class/);
-        });
-
-=======
->>>>>>> 0a315848
         it('should throw if an import exists for an invalid namespace', () => {
             const model = `
             namespace org.acme@1.0.0
@@ -441,7 +396,6 @@
             let modelFile = ParserUtil.newModelFile(modelManager, model);
             modelFile.isImportedType('MyAsset2').should.be.true;
         });
-<<<<<<< HEAD
     });
 
     describe('#resolveImport', () => {
@@ -498,8 +452,6 @@
         });
 
 
-=======
->>>>>>> 0a315848
     });
 
     describe('#aliasedImport', () => {
@@ -509,38 +461,22 @@
         });
         it('should resolve aliased name of import type', () => {
             const model = `
-<<<<<<< HEAD
             namespace org.acme
             import org.saluja.{doc as d}`;
 
             let modelFile = ParserUtil.newModelFile(modelManager, model);
             modelFile.resolveImport('d').should.equal('org.saluja.doc');
-=======
-            namespace org.acme@1.0.0
-            import org.doge@1.0.0.Coin`;
-            let modelFile = ParserUtil.newModelFile(modelManager, model);
-            modelFile.resolveImport('Coin').should.equal('org.doge@1.0.0.Coin');
->>>>>>> 0a315848
         });
 
         it('should not throw if an aliased import exists for a type that exists in a valid namespace', () => {
             const model1 = `
-<<<<<<< HEAD
             namespace org.saluja.ext
-=======
-            namespace org.acme.ext@1.0.0
->>>>>>> 0a315848
             asset MyAsset2 identified by assetId {
                 o String assetId
             }`;
             const model2 = `
-<<<<<<< HEAD
             namespace org.acme
             import org.saluja.ext.{MyAsset2 as m}
-=======
-            namespace org.acme@1.0.0
-            import org.acme.ext@1.0.0.MyAsset2
->>>>>>> 0a315848
             asset MyAsset identified by assetId {
                 o String assetId
                 o m[] arr
@@ -548,7 +484,6 @@
             let modelFile1 = ParserUtil.newModelFile(modelManager, model1);
             modelManager.addModelFile(modelFile1);
             let modelFile2 = ParserUtil.newModelFile(modelManager, model2);
-<<<<<<< HEAD
             (() => modelFile2.validate()).should.not.throw();
         });
 
@@ -614,24 +549,6 @@
             const model2 = `
             namespace org.acme
             import org.saluja.{Vehicle as V,nickname as nk}
-=======
-            modelFile2.resolveImport('MyAsset2').should.equal('org.acme.ext@1.0.0.MyAsset2');
-        });
-
-        it('should throw if it cannot resolve a type that is not imported', () => {
-            const model = `
-            namespace org.acme@1.0.0
-            import org.doge@1.0.0.Wow`;
-            let modelFile = ParserUtil.newModelFile(modelManager, model);
-            (() => {
-                modelFile.resolveImport('Coin');
-            }).should.throw(/Coin/);
-        });
-
-        it('relatioship to an asset that does not exist', () => {
-            const model2 = `
-            namespace org.acme@1.0.0
->>>>>>> 0a315848
 
             asset Car extends V{
                 o String company
