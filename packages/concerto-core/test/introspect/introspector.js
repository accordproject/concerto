/*
 * Licensed under the Apache License, Version 2.0 (the "License");
 * you may not use this file except in compliance with the License.
 * You may obtain a copy of the License at
 *
 * http://www.apache.org/licenses/LICENSE-2.0
 *
 * Unless required by applicable law or agreed to in writing, software
 * distributed under the License is distributed on an "AS IS" BASIS,
 * WITHOUT WARRANTIES OR CONDITIONS OF ANY KIND, either express or implied.
 * See the License for the specific language governing permissions and
 * limitations under the License.
 */

'use strict';

const ModelManager = require('../../src/modelmanager');
const Introspector = require('../../src/introspect/introspector');
const Util = require('../composer/composermodelutility');

const fs = require('fs');

const chai = require('chai');
chai.use(require('chai-things'));
const sinon = require('sinon');
require('chai').should();

describe('Introspector', () => {

    describe('#accept', () => {

        it('should call the visitor', () => {
            const introspector = new Introspector(null);
            let visitor = {
                visit: sinon.stub()
            };
            introspector.accept(visitor, ['some', 'args']);
            sinon.assert.calledOnce(visitor.visit);
            sinon.assert.calledWith(visitor.visit, introspector, ['some', 'args']);
        });

    });

    describe('#getClassDeclarations', () => {

        it('should return all class declarations', () => {
            process.env.ENABLE_MAP_TYPE = 'true'; // TODO Remove on release of MapType.
            // create and populate the ModelManager with a model file
            const modelManager = new ModelManager();
            Util.addComposerModel(modelManager);
            modelManager.should.not.be.null;

            let modelBase = fs.readFileSync('./test/data/model/model-base.cto', 'utf8');
            modelBase.should.not.be.null;

            modelManager.addCTOModel(modelBase, 'model-base.cto');
            const introspector = new Introspector(modelManager);
            let classDecl = introspector.getClassDeclarations();
<<<<<<< HEAD
            const scalarDecl = classDecl.filter(declaration =>  declaration.isScalarDeclaration());
            const mapDecl = classDecl.filter(declaration =>  declaration.isMapDeclaration());
            classDecl.length.should.equal(44);
=======
            const scalarDecl = classDecl.filter(declaration =>  declaration.isScalarDeclaration?.());
            const mapDecl = classDecl.filter(declaration =>  declaration.isMapDeclaration?.());
            classDecl.length.should.equal(40);
>>>>>>> e4cdc25f
            scalarDecl.length.should.equal(0);
            mapDecl.length.should.equal(0);
        });
    });

    describe('#getClassDeclaration', () => {

        it('should be able to get a single class declaration', () => {
            process.env.ENABLE_MAP_TYPE = 'true'; // TODO Remove on release of MapType.
            // create and populate the ModelManager with a model file
            const modelManager = new ModelManager();
            Util.addComposerModel(modelManager);
            modelManager.should.not.be.null;

            let modelBase = fs.readFileSync('./test/data/model/model-base.cto', 'utf8');
            modelBase.should.not.be.null;

            modelManager.addCTOModel(modelBase, 'model-base.cto');
            const introspector = new Introspector(modelManager);
            introspector.getClassDeclaration('org.acme.base@1.0.0.Person').should.not.be.null;
        });
    });

    describe('#getModelManager', () => {

        it('should return the model manager', () => {
            const modelManager = new ModelManager();
            Util.addComposerModel(modelManager);
            const introspector = new Introspector(modelManager);
            introspector.getModelManager().should.equal(modelManager);
        });

    });
});<|MERGE_RESOLUTION|>--- conflicted
+++ resolved
@@ -56,15 +56,9 @@
             modelManager.addCTOModel(modelBase, 'model-base.cto');
             const introspector = new Introspector(modelManager);
             let classDecl = introspector.getClassDeclarations();
-<<<<<<< HEAD
-            const scalarDecl = classDecl.filter(declaration =>  declaration.isScalarDeclaration());
-            const mapDecl = classDecl.filter(declaration =>  declaration.isMapDeclaration());
-            classDecl.length.should.equal(44);
-=======
-            const scalarDecl = classDecl.filter(declaration =>  declaration.isScalarDeclaration?.());
-            const mapDecl = classDecl.filter(declaration =>  declaration.isMapDeclaration?.());
+            const scalarDecl = classDecl.filter(declaration =>  declaration.isScalar());
+            const mapDecl = classDecl.filter(declaration =>  declaration.isMap());
             classDecl.length.should.equal(40);
->>>>>>> e4cdc25f
             scalarDecl.length.should.equal(0);
             mapDecl.length.should.equal(0);
         });
