--- conflicted
+++ resolved
@@ -927,13 +927,8 @@
     });
 
     describe('#toJSON failure scenarios', () => {
-<<<<<<< HEAD
-        it.only('should throw if bad Key value is provided for Map, where Key Type DateTime is expected', () => {
-            let concept = factory.newConcept('org.acme.sample', 'Concepts');
-=======
         it('should throw if bad Key value is provided for Map, where Key Type DateTime is expected', () => {
             let concept = factory.newConcept('org.acme.sample@1.0.0', 'Concepts');
->>>>>>> 3b62a2c9
 
             concept.appointment = new Map();
             concept.appointment.set('BAD-DATE-28T01:02:03Z', 'Lorem'); // Bad DateTime
