/*
 * Licensed under the Apache License, Version 2.0 (the "License");
 * you may not use this file except in compliance with the License.
 * You may obtain a copy of the License at
 *
 * http://www.apache.org/licenses/LICENSE-2.0
 *
 * Unless required by applicable law or agreed to in writing, software
 * distributed under the License is distributed on an "AS IS" BASIS,
 * WITHOUT WARRANTIES OR CONDITIONS OF ANY KIND, either express or implied.
 * See the License for the specific language governing permissions and
 * limitations under the License.
 */

'use strict';

const fsPath = require('path');

const { DefaultFileLoader, FileDownloader, ModelWriter } = require('@accordproject/concerto-util');
const { MetaModelUtil, MetaModelNamespace } = require('@accordproject/concerto-metamodel');

const Factory = require('./factory');
const Globalize = require('./globalize');
const IllegalModelException = require('./introspect/illegalmodelexception');
const ModelFile = require('./introspect/modelfile');
const ModelUtil = require('./modelutil');
const Serializer = require('./serializer');
const TypeNotFoundException = require('./typenotfoundexception');
const { getRootModel } = require('./rootmodel');
const { getDecoratorModel } = require('./decoratormodel');
const MetamodelException = require('./metamodelexception');

// Types needed for TypeScript generation.
/* eslint-disable no-unused-vars */
/* istanbul ignore next */
if (global === undefined) {
    const Declaration = require('./introspect/declaration');
    const AssetDeclaration = require('./introspect/assetdeclaration');
    const ClassDeclaration = require('./introspect/classdeclaration');
    const MapDeclaration = require('./introspect/mapdeclaration');
    const ConceptDeclaration = require('./introspect/conceptdeclaration');
    const DecoratorFactory = require('./introspect/decoratorfactory');
    const EnumDeclaration = require('./introspect/enumdeclaration');
    const EventDeclaration = require('./introspect/eventdeclaration');
    const ParticipantDeclaration = require('./introspect/participantdeclaration');
    const TransactionDeclaration = require('./introspect/transactiondeclaration');
}
/* eslint-enable no-unused-vars */

const debug = require('debug')('concerto:BaseModelManager');

// How to create a modelfile from the external content
const defaultProcessFile = (name, data) => {
    return {
        ast: data, // AST is input
        definitions: null, // No CTO file
        fileName: name,
    };
};

// default decorator validation configuration
const DEFAULT_DECORATOR_VALIDATION = {
    missingDecorator: undefined, // 'error' | 'warn' (see Logger.levels)...,
    invalidDecorator: undefined, // 'error' | 'warn' ...
};

// these namespaces are internal and excluded by default by getModelFiles
// and ignored by fromAst
const EXCLUDE_NS = ['concerto@1.0.0', 'concerto', 'concerto.decorator@1.0.0'];

/**
 * Manages the Concerto model files.
 *
 * The structure of {@link Resource}s (Assets, Transactions, Participants) is modelled
 * in a set of Concerto files. The contents of these files are managed
 * by the {@link ModelManager}. Each Concerto file has a single namespace and contains
 * a set of asset, transaction and participant type definitions.
 *
 * Concerto applications load their Concerto files and then call the {@link ModelManager#addModelFile addModelFile}
 * method to register the Concerto file(s) with the ModelManager.
 *
 * Use the {@link Concerto} class to validate instances.
 *
 * @memberof module:concerto-core
 */
class BaseModelManager {
    /**
     * Create the ModelManager.
     * @constructor
     * @param {object} [options] - ModelManager options, also passed to Serializer
     * @param {boolean} [options.strict] - require versioned namespaces and imports
     * @param {Object} [options.regExp] - An alternative regular expression engine.
     * @param {boolean} [options.metamodelValidation] - When true, modelfiles will be validated
     * @param {boolean} [options.addMetamodel] - When true, the Concerto metamodel is added to the model manager
     * @param {boolean} [options.enableMapType] - When true, the Concerto Map Type feature is enabled
     * @param {boolean} [options.importAliasing] - When true, the Concerto Aliasing feature is enabled
     * @param {object} [options.decoratorValidation] - the decorator validation configuration
<<<<<<< HEAD
     * @param {string} [options.decoratorValidation.defined] - the validation log level for defined decorators: off, warning, error
     * @param {string} [options.decoratorValidation.undefined] - the validation log level for undefined decorators: off, warning, error
=======
     * @param {string} [options.decoratorValidation.missingDecorator] - the validation log level for missingDecorator decorators: off, warning, error
     * @param {string} [options.decoratorValidation.invalidDecorator] - the validation log level for invalidDecorator decorators: off, warning, error
>>>>>>> b4f3c988
     * @param {*} [processFile] - how to obtain a concerto AST from an input to the model manager
     */
    constructor(options, processFile) {
        this.processFile = processFile ? processFile : defaultProcessFile;
        this.modelFiles = {};
        this.factory = new Factory(this);
        this.serializer = new Serializer(this.factory, this, options);
        this.decoratorFactories = [];
        this.strict = !!options?.strict;
        this.options = options;
        this.addDecoratorModel();
        this.addRootModel();
        this.decoratorValidation = options?.decoratorValidation ? options?.decoratorValidation : DEFAULT_DECORATOR_VALIDATION;

        // TODO Remove on release of MapType
        // Supports both env var and property based flag
        this.enableMapType = !!options?.enableMapType;
        this.importAliasing = process?.env?.IMPORT_ALIASING === 'true' || !!options?.importAliasing;

        // Cache a copy of the Metamodel ModelFile for use when validating the structure of ModelFiles later.
        this.metamodelModelFile = new ModelFile(this, MetaModelUtil.metaModelAst, undefined, MetaModelNamespace);

        if(options?.addMetamodel) {
            this.addModelFile(this.metamodelModelFile);
        }
    }

    /**
     * Returns true
     * @returns {boolean} true
     */
    isModelManager() {
        return true;
    }

    /**
     * Returns the value of the strict option
     * @returns {boolean} true if the strict has been set
     */
    isStrict() {
        return this.strict;
    }

    /**
     * Checks if the import aliasing feature is enabled.
     * @returns {boolean} true if the importAliasing has been set
     */
    isAliasedTypeEnabled() {
        return this.importAliasing;
    }

    /**
     * Adds root types
     * @private
     */
    addRootModel() {
        // create the versioned concerto namespace
        const {rootModelAst, rootModelCto, rootModelFile} = getRootModel(true);
        const m = new ModelFile(this, rootModelAst, rootModelCto, rootModelFile);

        if(this.strict ) {
            // add the versioned concerto namespace
            this.addModelFile(m, rootModelCto, rootModelFile, true);
        }
        else {
            // add the versioned concerto namespace
            this.addModelFile(m, rootModelCto, rootModelFile, true);

            // create the unversioned concerto namespace and add
            const unversioned = getRootModel(false);
            const mUnversioned = new ModelFile(this, unversioned.rootModelAst, unversioned.rootModelCto, unversioned.rootModelFile);
            this.addModelFile(mUnversioned, unversioned.rootModelCto, unversioned.rootModelFile, true);
        }
    }

    /**
     * Adds decorator types
     * @private
     */
    addDecoratorModel() {
        const {decoratorModelAst, decoratorModelCto, decoratorModelFile} = getDecoratorModel();
        const m = new ModelFile(this, decoratorModelAst, decoratorModelCto, decoratorModelFile);
        this.addModelFile(m, decoratorModelCto, decoratorModelFile, true);
    }

    /**
     * Visitor design pattern
     * @param {Object} visitor - the visitor
     * @param {Object} parameters  - the parameter
     * @return {Object} the result of visiting or null
     */
    accept(visitor, parameters) {
        return visitor.visit(this, parameters);
    }

    /**
     * Validates a Concerto file (as a string) to the ModelManager.
     * Concerto files have a single namespace.
     *
     * Note that if there are dependencies between multiple files the files
     * must be added in dependency order, or the addModelFiles method can be
     * used to add a set of files irrespective of dependencies.
     * @param {string|ModelFile} modelFile - The Concerto file as a string
     * @param {string} [fileName] - a file name to associate with the model file
     * @throws {IllegalModelException}
     */
    validateModelFile(modelFile, fileName) {
        if (typeof modelFile === 'string') {
            const { ast } = this.processFile(fileName, modelFile);
            let m = new ModelFile(this, ast, modelFile, fileName);
            m.validate();
        } else {
            modelFile.validate();
        }
    }

    /**
     * Throws an error with details about the existing namespace.
     * @param {ModelFile} modelFile The model file that is trying to declare an existing namespace
     * @private
     */
    _throwAlreadyExists(modelFile) {
        const existingModelFileName = this.modelFiles[modelFile.getNamespace()].getName();
        const postfix = existingModelFileName ? ` in file ${existingModelFileName}` : '';
        const prefix = modelFile.getName() ? ` specified in file ${modelFile.getName()}` : '';
        let errMsg = `Namespace ${modelFile.getNamespace()}${prefix} is already declared${postfix}`;
        throw new Error(errMsg);
    }

    /**
     * Adds a Concerto file (as an AST) to the ModelManager.
     * Concerto files have a single namespace. If a Concerto file with the
     * same namespace has already been added to the ModelManager then it
     * will be replaced.
     * Note that if there are dependencies between multiple files the files
     * must be added in dependency order, or the addModelFiles method can be
     * used to add a set of files irrespective of dependencies.
     * @param {ModelFile} modelFile - Model as a ModelFile object
     * @param {string} [cto] - an optional cto string
     * @param {string} [fileName] - an optional file name to associate with the model file
     * @param {boolean} [disableValidation] - If true then the model files are not validated
     * @throws {IllegalModelException}
     * @return {Object} The newly added model file (internal).
     */
    addModelFile(modelFile, cto, fileName, disableValidation) {
        const NAME = 'addModelFile';
        debug(NAME, 'addModelFile', modelFile, fileName);

        if(this.isStrict() && !modelFile.getVersion()) {
            throw new Error('Cannot add an unversioned namespace when \'strict\' is true');
        }

        if (!this.modelFiles[modelFile.getNamespace()]) {
            if (!disableValidation) {
                // Structural validation against the Metamodel
                if(this.options?.metamodelValidation){
                    this.validateAst(modelFile);
                }

                // Semantic validation of the model file
                modelFile.validate();
            }
            this.modelFiles[modelFile.getNamespace()] = modelFile;
        } else {
            this._throwAlreadyExists(modelFile);
        }

        return modelFile;
    }

    /**
     * Check that a modelFile is valid with respect to the metamodel.
     *
     * @param {ModelFile} modelFile - Model as a ModelFile object
     * @throws {MetamodelException} - throws if the ModelFile is invalid
     * @private
     */
    validateAst(modelFile) {
        const { version: modelFileVersion } = ModelUtil.parseNamespace(ModelUtil.getNamespace(modelFile.getAst().$class));
        const { version: metamodelVersion } = ModelUtil.parseNamespace(MetaModelNamespace);

        if (modelFileVersion !== metamodelVersion){
            throw new MetamodelException(`Model file version ${modelFileVersion} does not match metamodel version ${metamodelVersion}`);
        }

        const alreadyHasMetamodel = !!this.getModelFile(MetaModelNamespace);
        if (!alreadyHasMetamodel) {
            this.addModelFile(this.metamodelModelFile, undefined, MetaModelNamespace, true);
        }

        try {
            // Use deserialization to validate the AST
            this.getSerializer().fromJSON(modelFile.getAst());
        } catch (err) {
            // Rethrow as a MetamodelException
            if (this.isStrict()) {
                throw new MetamodelException(err.message);
            } else {
                console.warn('Invalid metamodel found. This will throw an exception in a future release. ', err.message);
            }
        }

        if (!alreadyHasMetamodel) {
            this.deleteModelFile(MetaModelNamespace);
        }
    }

    /**
     * Adds a model to the ModelManager.
     * Concerto files have a single namespace. If a Concerto file with the
     * same namespace has already been added to the ModelManager then it
     * will be replaced.
     * Note that if there are dependencies between multiple files the files
     * must be added in dependency order, or the addModel method can be
     * used to add a set of files irrespective of dependencies.
     * @param {*} modelInput - Model (as a string or object)
     * @param {string} [cto] - an optional cto string
     * @param {string} [fileName] - an optional file name to associate with the model file
     * @param {boolean} [disableValidation] - If true then the model files are not validated
     * @throws {IllegalModelException}
     * @return {ModelFile} The newly added model file (internal).
     */
    addModel(modelInput, cto, fileName, disableValidation) {
        const NAME = 'addModel';
        debug(NAME, 'addModel', modelInput, fileName);

        const { ast, definitions } = this.processFile(fileName, modelInput);
        const finalCto = cto || definitions;
        const m = new ModelFile(this, ast, finalCto, fileName);

        this.addModelFile(m, finalCto, fileName, disableValidation);

        return m;
    }

    /**
     * Updates a Concerto file (as a string) on the ModelManager.
     * Concerto files have a single namespace. If a Concerto file with the
     * same namespace has already been added to the ModelManager then it
     * will be replaced.
     * @param {string|ModelFile} modelFile - Model as a string or object
     * @param {string} [fileName] - a file name to associate with the model file
     * @param {boolean} [disableValidation] - If true then the model files are not validated
     * @throws {IllegalModelException}
     * @returns {Object} The newly added model file (internal).
     */
    updateModelFile(modelFile, fileName, disableValidation) {
        const NAME = 'updateModelFile';
        debug(NAME, 'updateModelFile', modelFile, fileName);
        if (typeof modelFile === 'string') {
            const { ast } = this.processFile(fileName, modelFile);
            let m = new ModelFile(this, ast, modelFile, fileName);
            return this.updateModelFile(m,fileName,disableValidation);
        } else {
            let existing = this.modelFiles[modelFile.getNamespace()];
            if (!existing) {
                throw new Error(`Model file for namespace ${modelFile.getNamespace()} not found`);
            }
            if (!disableValidation) {
                modelFile.validate();
            }
        }
        this.modelFiles[modelFile.getNamespace()] = modelFile;
        return modelFile;
    }

    /**
     * Remove the Concerto file for a given namespace
     * @param {string} namespace - The namespace of the model file to delete.
     */
    deleteModelFile(namespace) {
        if (!this.modelFiles[namespace]) {
            throw new Error('Model file does not exist');
        } else {
            delete this.modelFiles[namespace];
        }
    }

    /**
     * Add a set of Concerto files to the model manager.
     * @param {string[]|ModelFile[]} modelFiles - An array of models as strings or ModelFile objects.
     * @param {string[]} [fileNames] - A array of file names to associate with the model files
     * @param {boolean} [disableValidation] - If true then the model files are not validated
     * @returns {Object[]} The newly added model files (internal).
     */
    addModelFiles(modelFiles, fileNames, disableValidation) {
        const NAME = 'addModelFiles';
        debug(NAME, 'addModelFiles', modelFiles, fileNames);
        const originalModelFiles = {};
        Object.assign(originalModelFiles, this.modelFiles);
        let newModelFiles = [];

        try {
            // create the model files
            for (let n = 0; n < modelFiles.length; n++) {
                const modelFile = modelFiles[n];
                let fileName = null;

                if (fileNames) {
                    fileName = fileNames[n];
                }

                let m;
                if (typeof modelFile === 'string') {
                    const { ast } = this.processFile(fileName, modelFile);
                    m = new ModelFile(this, ast, modelFile, fileName);
                } else {
                    m = modelFile;
                }
                if (!this.modelFiles[m.getNamespace()]) {
                    this.modelFiles[m.getNamespace()] = m;
                    newModelFiles.push(m);
                } else {
                    this._throwAlreadyExists(m);
                }
            }

            // re-validate all the model files
            if (!disableValidation) {
                this.validateModelFiles();
            }

            // return the model files.
            return newModelFiles;
        } catch (err) {
            this.modelFiles = {};
            Object.assign(this.modelFiles, originalModelFiles);
            throw err;
        } finally {
            debug(NAME, newModelFiles);
        }
    }

    /**
     * Validates all models files in this model manager
     */
    validateModelFiles() {
        for (let ns in this.modelFiles) {
            this.modelFiles[ns].validate();
        }
    }

    /**
     * Downloads all ModelFiles that are external dependencies and adds or
     * updates them in this ModelManager.
     * @param {Object} [options] - Options object passed to ModelFileLoaders
     * @param {FileDownloader} [fileDownloader] - an optional FileDownloader
     * @throws {IllegalModelException} if the models fail validation
     * @return {Promise} a promise when the download and update operation is completed.
     */
    async updateExternalModels(options, fileDownloader) {
        const NAME = 'updateExternalModels';
        debug(NAME, 'updateExternalModels', options);

        if(!fileDownloader) {
            fileDownloader = new FileDownloader(new DefaultFileLoader(this.processFile), (file) => MetaModelUtil.getExternalImports(file.ast));
        }

        const originalModelFiles = {};
        Object.assign(originalModelFiles, this.modelFiles);

        try {
            const externalModels = await fileDownloader.downloadExternalDependencies(this.getModelFiles(), options);

            const externalModelFiles = [];
            externalModels.forEach((file) => {
                const mf = new ModelFile(this, file.ast, file.definitions, file.fileName);
                const existing = this.modelFiles[mf.getNamespace()];

                if (existing) {
                    externalModelFiles.push(this.updateModelFile(mf, mf.getName(), true)); // disable validation
                } else {
                    externalModelFiles.push(this.addModelFile(mf, null, mf.getName(), true)); // disable validation
                }
            });

            // now everything is applied, we need to revalidate all models
            this.validateModelFiles();
            return externalModelFiles;
        } catch (err) {
            // Restore original files
            this.modelFiles = {};
            Object.assign(this.modelFiles, originalModelFiles);
            throw err;
        }
    }

    /**
     * Write all models in this model manager to the specified path in the file system
     *
     * @param {string} path to a local directory
     * @param {Object} [options] - Options object
     * @param {boolean} options.includeExternalModels -
     *  If true, external models are written to the file system. Defaults to true
     */
    writeModelsToFileSystem(path, options = {}) {
        ModelWriter.writeModelsToFileSystem(this.getModelFiles(), path, options);
    }

    /**
     * Returns the status of the decorator validation options
     * @returns {object} returns an object that indicates the log levels for defined and undefined decorators
     */
    getDecoratorValidation() {
        return this.decoratorValidation;
    }

    /**
     * Get the array of model file instances
     * @param {Boolean} [includeConcertoNamespace] - whether to include the concerto namespace
     * (default to false)
     * @return {ModelFile[]} The ModelFiles registered
     * @private
     */
    getModelFiles(includeConcertoNamespace) {
        let keys = Object.keys(this.modelFiles);
        let result = [];

        for (let n = 0; n < keys.length; n++) {
            const ns = keys[n];
            if(includeConcertoNamespace || (!EXCLUDE_NS.includes(ns))) {
                result.push(this.modelFiles[ns]);
            }
        }

        return result;
    }

    /**
     * Gets all the Concerto models
     * @param {Object} [options] - Options object
     * @param {boolean} options.includeExternalModels -
     *  If true, external models are written to the file system. Defaults to true
     * @return {Array<{name:string, content:string}>} the name and content of each CTO file
     */
    getModels(options) {
        const modelFiles = this.getModelFiles();
        let models = [];
        const opts = Object.assign({
            includeExternalModels: true,
        }, options);

        modelFiles.forEach(function (file) {
            if (file.isExternal() && !opts.includeExternalModels) {
                return;
            }
            let fileName;
            if (file.fileName === 'UNKNOWN' || file.fileName === null || !file.fileName) {
                fileName = file.namespace + '.cto';
            } else {
                let fileIdentifier = file.fileName;
                fileName = fsPath.basename(fileIdentifier);
            }
            models.push({ 'name' : fileName, 'content' : file.definitions });
        });
        return models;
    }

    /**
     * Check that the type is valid and returns the FQN of the type.
     * @param {string} context - error reporting context
     * @param {string} type - fully qualified type name
     * @return {string} - the resolved type name (fully qualified)
     * @throws {IllegalModelException} - if the type is not defined
     * @private
     */
    resolveType(context, type) {
        // is the type a primitive?
        if (ModelUtil.isPrimitiveType(type)) {
            return type;
        }

        let ns = ModelUtil.getNamespace(type);
        let modelFile = this.getModelFile(ns);
        if (!modelFile) {
            let formatter = Globalize.messageFormatter('modelmanager-resolvetype-nonsfortype');
            throw new IllegalModelException(formatter({
                type: type,
                context: context
            }));
        }

        if (modelFile.isLocalType(type)) {
            return type;
        }

        let formatter = Globalize.messageFormatter('modelmanager-resolvetype-notypeinnsforcontext');
        throw new IllegalModelException(formatter({
            context: context,
            type: type,
            namespace: modelFile.getNamespace()
        }));
    }

    /**
     * Remove all registered Concerto files
     */
    clearModelFiles() {
        this.modelFiles = {};
        this.addDecoratorModel();
        this.addRootModel();
    }

    /**
     * Get the ModelFile associated with a namespace
     *
     * @param {string} namespace - the namespace containing the ModelFile
     * @return {ModelFile} registered ModelFile for the namespace or null
     */
    getModelFile(namespace) {
        return this.modelFiles[namespace];
    }

    /**
     * Get the ModelFile associated with a file name
     *
     * @param {string} fileName - the fileName associated with the ModelFile
     * @return {ModelFile} registered ModelFile for the namespace or null
     * @private
     */
    getModelFileByFileName(fileName) {
        return this.getModelFiles().filter(mf => mf.getName() === fileName)[0];
    }

    /**
     * Get the namespaces registered with the ModelManager.
     * @return {string[]} namespaces - the namespaces that have been registered.
     */
    getNamespaces() {
        return Object.keys(this.modelFiles);
    }

    /**
     * Look up a type in all registered namespaces.
     *
     * @param {string} qualifiedName - fully qualified type name.
     * @return {ClassDeclaration} - the class declaration for the specified type.
     * @throws {TypeNotFoundException} - if the type cannot be found or is a primitive type.
     */
    getType(qualifiedName) {

        const namespace = ModelUtil.getNamespace(qualifiedName);

        const modelFile = this.getModelFile(namespace);
        if (!modelFile) {
            const formatter = Globalize.messageFormatter('modelmanager-gettype-noregisteredns');
            throw new TypeNotFoundException(qualifiedName, formatter({
                type: qualifiedName
            }));
        }

        const classDecl = modelFile.getType(qualifiedName);
        if (!classDecl) {
            const formatter = Globalize.messageFormatter('modelmanager-gettype-notypeinns');
            throw new TypeNotFoundException(qualifiedName, formatter({
                type: ModelUtil.getShortName(qualifiedName),
                namespace: namespace
            }));
        }

        return classDecl;
    }

    /**
     * Get the AssetDeclarations defined in this model manager
     * @return {AssetDeclaration[]} the AssetDeclarations defined in the model manager
     */
    getAssetDeclarations() {
        return this.getModelFiles().reduce((prev, cur) => {
            return prev.concat(cur.getAssetDeclarations());
        }, []);
    }

    /**
     * Get the TransactionDeclarations defined in this model manager
     * @return {TransactionDeclaration[]} the TransactionDeclarations defined in the model manager
     */
    getTransactionDeclarations() {
        return this.getModelFiles().reduce((prev, cur) => {
            return prev.concat(cur.getTransactionDeclarations());
        }, []);
    }

    /**
     * Get the EventDeclarations defined in this model manager
     * @return {EventDeclaration[]} the EventDeclaration defined in the model manager
     */
    getEventDeclarations() {
        return this.getModelFiles().reduce((prev, cur) => {
            return prev.concat(cur.getEventDeclarations());
        }, []);
    }

    /**
     * Get the ParticipantDeclarations defined in this model manager
     * @return {ParticipantDeclaration[]} the ParticipantDeclaration defined in the model manager
     */
    getParticipantDeclarations() {
        return this.getModelFiles().reduce((prev, cur) => {
            return prev.concat(cur.getParticipantDeclarations());
        }, []);
    }

    /**
     * Get the MapDeclarations defined in this model manager
     * @return {MapDeclaration[]} the MapDeclaration defined in the model manager
     */
    getMapDeclarations() {
        return this.getModelFiles().reduce((prev, cur) => {
            return prev.concat(cur.getMapDeclarations());
        }, []);
    }

    /**
     * Get the EnumDeclarations defined in this model manager
     * @return {EnumDeclaration[]} the EnumDeclaration defined in the model manager
     */
    getEnumDeclarations() {
        return this.getModelFiles().reduce((prev, cur) => {
            return prev.concat(cur.getEnumDeclarations());
        }, []);
    }

    /**
     * Get the Concepts defined in this model manager
     * @return {ConceptDeclaration[]} the ConceptDeclaration defined in the model manager
     */
    getConceptDeclarations() {
        return this.getModelFiles().reduce((prev, cur) => {
            return prev.concat(cur.getConceptDeclarations());
        }, []);
    }

    /**
     * Get a factory for creating new instances of types defined in this model manager.
     * @return {Factory} A factory for creating new instances of types defined in this model manager.
     */
    getFactory() {
        return this.factory;
    }

    /**
     * Get a serializer for serializing instances of types defined in this model manager.
     * @return {Serializer} A serializer for serializing instances of types defined in this model manager.
     */
    getSerializer() {
        return this.serializer;
    }

    /**
     * Get the decorator factories for this model manager.
     * @return {DecoratorFactory[]} The decorator factories for this model manager.
     */
    getDecoratorFactories() {
        return this.decoratorFactories;
    }

    /**
     * Add a decorator factory to this model manager.
     * @param {DecoratorFactory} factory The decorator factory to add to this model manager.
     */
    addDecoratorFactory(factory) {
        this.decoratorFactories.push(factory);
    }

    /**
     * Checks if this fully qualified type name is derived from another.
     * @param {string} fqt1 The fully qualified type name to check.
     * @param {string} fqt2 The fully qualified type name it is may be derived from.
     * @returns {boolean} True if this instance is an instance of the specified fully
     * qualified type name, false otherwise.
     */
    derivesFrom(fqt1, fqt2) {
        // Check to see if this is an exact instance of the specified type.
        let typeDeclaration = this.getType(fqt1);
        while (typeDeclaration) {
            if (typeDeclaration.getFullyQualifiedName() === fqt2) {
                return true;
            }
            typeDeclaration = typeDeclaration.getSuperTypeDeclaration();
        }
        return false;
    }

    /**
     * Resolve the namespace for names in the metamodel
     * @param {object} metaModel - the MetaModel
     * @return {object} the resolved metamodel
     */
    resolveMetaModel(metaModel) {
        const priorModels = this.getAst(false, true);
        return MetaModelUtil.resolveLocalNames(priorModels, metaModel);
    }

    /**
     * Populates the model manager from a models metamodel AST
     * @param {*} ast the metamodel
     */
    fromAst(ast) {
        this.clearModelFiles();
        ast.models.forEach( model => {
            if(!EXCLUDE_NS.includes(model.namespace)) { // excludes the internal namespaces, already added
                const modelFile = new ModelFile( this, model );
                this.addModelFile( modelFile, null, null, true );
            }
        });
        this.validateModelFiles();
    }

    /**
     * Get the full ast (metamodel instances) for a modelmanager
     * @param {boolean} [resolve] - whether to resolve names
     * @param {boolean} [includeConcertoNamespaces] - whether to include the concerto namespaces
     * @returns {*} the metamodel
     */
    getAst(resolve,includeConcertoNamespaces) {
        const result = {
            $class: `${MetaModelNamespace}.Models`,
            models: [],
        };
        const modelFiles = this.getModelFiles(includeConcertoNamespaces);
        modelFiles.forEach((thisModelFile) => {
            let metaModel = thisModelFile.getAst();
            if (resolve) {
                metaModel = this.resolveMetaModel(metaModel);
            }
            result.models.push(metaModel);
        });
        return result;
    }


    /**
     * A function type definition for use as an argument to the filter function
     * @callback FilterFunction
     * @param {Declaration} declaration
     * @returns {boolean} true, if the declaration satisfies the filter function
     */

    /**
     * Returns a new ModelManager with only the types for which the
     * filter function returns true.
     *
     * ModelFiles with no declarations after filtering will be removed.
     *
     * @param {FilterFunction} predicate - the filter function over a Declaration object
     * @returns {BaseModelManager} - the filtered ModelManager
     */
    filter(predicate){
        const modelManager = new BaseModelManager({...this.options}, this.processFile);
        const removedFqns = []; // the list of FQN of types that have been removed

        // remove the types from model files, populating removedFqns
        let filteredModels = Object.values(this.modelFiles)
            .map((modelFile) => modelFile.filter(predicate, modelManager, removedFqns))
            .filter(Boolean);

        // remove concerto model files - as these are automatically added
        // when we recreate the model manager below
        filteredModels = filteredModels.filter(mf => !mf.isSystemModelFile());

        // now update filteredModels to remove any imports of removed types
        const modelsWithValidImports = filteredModels.map( modelFile => {
            const ast = modelFile.getAst();
            let modified = false;
            removedFqns.forEach( removedFqn => {
                const ns = ModelUtil.getNamespace(removedFqn);
                const isSystemImport = ns.startsWith('concerto@') || ns === 'concerto';
                if(!isSystemImport && modelFile.getImports().includes(removedFqn)) {
                    const removeName = ModelUtil.getShortName(removedFqn);
                    const removeNamespace = ModelUtil.getNamespace(removedFqn);
                    ast.imports = ast.imports.filter(imp => {
                        const remove = ModelUtil.getShortName(imp.$class) === 'ImportType' &&
                            imp.name === removeName &&
                            imp.namespace === removeNamespace;
                        if(remove) {
                            modified = true;
                        }
                        return !remove;
                    });
                    ast.imports.forEach( imp => {
                        if(imp.namespace === removeNamespace) {
                            if(ModelUtil.getShortName(imp.$class) === 'ImportTypes') {
                                imp.types = imp.types.filter((type) => {
                                    const remove = (type === removeName);
                                    if(remove) {
                                        modified = true;
                                    }
                                    return !remove;
                                });
                            }
                        }
                    });
                }
            });
            if(modified) {
                return new ModelFile(this, ast, undefined, modelFile.fileName);
            }
            else {
                return modelFile;
            }
        });
        modelManager.addModelFiles(modelsWithValidImports);
        return modelManager;
    }
}

module.exports = BaseModelManager;<|MERGE_RESOLUTION|>--- conflicted
+++ resolved
@@ -95,13 +95,8 @@
      * @param {boolean} [options.enableMapType] - When true, the Concerto Map Type feature is enabled
      * @param {boolean} [options.importAliasing] - When true, the Concerto Aliasing feature is enabled
      * @param {object} [options.decoratorValidation] - the decorator validation configuration
-<<<<<<< HEAD
-     * @param {string} [options.decoratorValidation.defined] - the validation log level for defined decorators: off, warning, error
-     * @param {string} [options.decoratorValidation.undefined] - the validation log level for undefined decorators: off, warning, error
-=======
      * @param {string} [options.decoratorValidation.missingDecorator] - the validation log level for missingDecorator decorators: off, warning, error
      * @param {string} [options.decoratorValidation.invalidDecorator] - the validation log level for invalidDecorator decorators: off, warning, error
->>>>>>> b4f3c988
      * @param {*} [processFile] - how to obtain a concerto AST from an input to the model manager
      */
     constructor(options, processFile) {
