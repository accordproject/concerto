--- conflicted
+++ resolved
@@ -87,20 +87,6 @@
 }
 
 /**
- * Intersection of two string arrays
- * @param {string[]} a the first array
- * @param {string[]} b the second array
- * @returns {string[]} returns the intersection of a and b (i.e. an
- * array of the elements they have in common)
- */
-function intersect(a, b) {
-    const setA = new Set(a);
-    const setB = new Set(b);
-    const intersection = new Set([...setA].filter(x => setB.has(x)));
-    return Array.from(intersection);
-}
-
-/**
  * Utility functions to work with
  * [DecoratorCommandSet](https://models.accordproject.org/concerto/decorators.cto)
  * @memberof module:concerto-core
@@ -198,18 +184,6 @@
     /**
      * Compares two arrays. If the first argument is falsy
      * the function returns true.
-<<<<<<< HEAD
-     * @param {string | string[] | null} test the value to test
-     * @param {string[]} values the values to compare
-     * @returns {Boolean} true if the test is falsy or the intersection of
-     * the test and values arrays is not empty (i.e. they have values in common)
-     */
-    static falsyOrEqual(test, values) {
-        return Array.isArray(test)
-            ? intersect(test,values).length > 0
-            : test ? values.includes(test)
-                : true;
-=======
      * @param {string | null} test the value to test (lhs)
      * @param {string|string[]} values the values to compare (rhs)
      * @returns {Boolean} true if the lhs is falsy or values.includes(test)
@@ -218,7 +192,6 @@
         return test
             ? Array.isArray(values) ? values.includes(test) : test === values
             : true;
->>>>>>> 4d184fc9
     }
 
     /**
