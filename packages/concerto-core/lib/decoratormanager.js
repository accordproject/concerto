/*
 * Licensed under the Apache License, Version 2.0 (the "License");
 * you may not use this file except in compliance with the License.
 * You may obtain a copy of the License at
 *
 * http://www.apache.org/licenses/LICENSE-2.0
 *
 * Unless required by applicable law or agreed to in writing, software
 * distributed under the License is distributed on an "AS IS" BASIS,
 * WITHOUT WARRANTIES OR CONDITIONS OF ANY KIND, either express or implied.
 * See the License for the specific language governing permissions and
 * limitations under the License.
 */

'use strict';

const ModelManager = require('./modelmanager');
const Serializer = require('./serializer');
const Factory = require('./factory');
const ModelUtil = require('./modelutil');
const { MetaModelNamespace } = require('@accordproject/concerto-metamodel');
const semver = require('semver');
const DecoratorExtractor = require('./decoratorextractor');
<<<<<<< HEAD
const DcsIndexWrapper = require('./DcsIndexWrapper');
=======
const { Warning, ErrorCodes } = require('@accordproject/concerto-util');
>>>>>>> c252d829

// Types needed for TypeScript generation.
/* eslint-disable no-unused-vars */
/* istanbul ignore next */
if (global === undefined) {
    const ModelFile = require('./introspect/modelfile');
}
/* eslint-enable no-unused-vars */

const DCS_VERSION = '0.3.0';

const DCS_MODEL = `concerto version "^3.0.0"
namespace org.accordproject.decoratorcommands@0.3.0

import concerto.metamodel@1.0.0.Decorator

/**
 * A reference to an existing named & versioned DecoratorCommandSet
 */
concept DecoratorCommandSetReference {
    o String name
    o String version
}

/**
 * Whether to upsert or append the decorator
 */
enum CommandType {
    o UPSERT
    o APPEND
}

/**
 * Which models elements to add the decorator to. Any null
 * elements are 'wildcards'.
 */
concept CommandTarget {
    o String namespace optional
    o String declaration optional
    o String property optional
    o String[] properties optional // property and properties are mutually exclusive
    o String type optional
    o MapElement mapElement optional
}

/**
 * Map Declaration elements which might be used as a target
 */
enum MapElement {
    o KEY
    o VALUE
    o KEY_VALUE
}

/**
 * Applies a decorator to a given target
 */
concept Command {
    o CommandTarget target
    o Decorator decorator
    o CommandType type
}

/**
 * A named and versioned set of commands. Includes are supported for modularity/reuse.
 */
concept DecoratorCommandSet {
    o String name
    o String version
    o DecoratorCommandSetReference[] includes optional // not yet supported
    o Command[] commands
}
`;

/**
 * Intersection of two string arrays
 * @param {string[]} a the first array
 * @param {string[]} b the second array
 * @returns {string[]} returns the intersection of a and b (i.e. an
 * array of the elements they have in common)
 */
function intersect(a, b) {
    const setA = new Set(a);
    const setB = new Set(b);
    const intersection = new Set([...setA].filter((x) => setB.has(x)));
    return Array.from(intersection);
}

/**
 * Returns true if the unversioned namespace for a model
 * file is equal to a target
 * @param {ModelFile} modelFile the model file to test
 * @param {string} unversionedNamespace the unversioned namespace to test against
 * @returns {boolean} true is the unversioned namespace for the
 * model file equals unversionedNamespace
 */
function isUnversionedNamespaceEqual(modelFile, unversionedNamespace) {
    const { name } = ModelUtil.parseNamespace(modelFile.getNamespace());
    return name === unversionedNamespace;
}

/**
 * Utility functions to work with
 * [DecoratorCommandSet](https://models.accordproject.org/concerto/decorators.cto)
 * @memberof module:concerto-core
 */
class DecoratorManager {

    /**
     * Structural validation of the decoratorCommandSet against the
     * Decorator Command Set model. Note that this only checks the
     * structural integrity of the command set, it cannot check
     * whether the commands are valid with respect to a model manager.
     * Use the options.validateCommands option with decorateModels
     * method to perform semantic validation.
     * @param {*} decoratorCommandSet the DecoratorCommandSet object
     * @param {ModelFile[]} [modelFiles] an optional array of model
     * files that are added to the validation model manager returned
     * @returns {ModelManager} the model manager created for validation
     * @throws {Error} throws an error if the decoratorCommandSet is invalid
     */
    static validate(decoratorCommandSet, modelFiles) {
        const validationModelManager = new ModelManager({
            strict: true,
            metamodelValidation: true,
            addMetamodel: true,
        });
        if (modelFiles) {
            validationModelManager.addModelFiles(modelFiles);
        }
        validationModelManager.addCTOModel(
            DCS_MODEL,
            'decoratorcommands@0.3.0.cto'
        );
        const factory = new Factory(validationModelManager);
        const serializer = new Serializer(factory, validationModelManager);
        serializer.fromJSON(decoratorCommandSet);
        return validationModelManager;
    }

    /**
     * Rewrites the $class property on decoratorCommandSet classes.
     * @private
     * @param {*} decoratorCommandSet the DecoratorCommandSet object
     * @param {string} version the DCS version upgrade target
     * @returns {object} the migrated DecoratorCommandSet object
     */
    static migrateTo(decoratorCommandSet, version) {
        if (decoratorCommandSet instanceof Object) {
            for (let key in decoratorCommandSet) {
                if (key === '$class' && decoratorCommandSet[key].includes('org.accordproject.decoratorcommands')) {
                    const ns = ModelUtil.getNamespace(decoratorCommandSet.$class);
                    decoratorCommandSet[key] = decoratorCommandSet[key].replace(
                        ModelUtil.parseNamespace(ns).version,
                        DCS_VERSION);
                }
                if (decoratorCommandSet[key] instanceof Object || decoratorCommandSet[key] instanceof Array) {
                    this.migrateTo(decoratorCommandSet[key], version);
                }
            }
        }
        return decoratorCommandSet;
    }

    /**
     * Checks if the supplied decoratorCommandSet can be migrated.
     * Migrations should only take place across minor versions of the same major version.
     * @private
     * @param {*} decoratorCommandSet the DecoratorCommandSet object
     * @param {*} DCS_VERSION the DecoratorCommandSet version
     * @returns {boolean} returns true if major versions are equal
     */
    static canMigrate(decoratorCommandSet, DCS_VERSION) {
        const inputVersion = ModelUtil.parseNamespace(ModelUtil.getNamespace(decoratorCommandSet.$class)).version;
        return (semver.major(inputVersion) === semver.major(DCS_VERSION) && (semver.minor(inputVersion) < semver.minor(DCS_VERSION)));
    }

    /**
     * Add decorator commands set with index object to the coresponding target map
     * @param {*} targetMap the target map to add the command to
     * @param {targetKey} targetKey the target key to add the command to
     * @param {DcsIndexWrapper} dcsWithIndex the command to add
     * @private
     */
    static addDcsWithIndexToMap(targetMap, targetKey, dcsWithIndex) {
        const targetCommands = targetMap.get(targetKey);
        if (targetCommands) {
            targetCommands.push(dcsWithIndex);
        } else {
            targetMap.set(targetKey, [dcsWithIndex]);
        }
    }


    /**
     * Creates five difeerent maps to index decorator command sets by target type and returns them
     * @param {*} decoratorCommandSet the DecoratorCommandSet object
     * @returns {Object} a new model manager with the decorations applied
     * @private
     */
    static getDecoratorMaps(decoratorCommandSet) {
        const namespaceCommandsMap = new Map();
        const declarationCommandsMap = new Map();
        const propertyCommandsMap = new Map();
        const mapElementCommandsMap = new Map();
        const typeCommandsMap = new Map();

        decoratorCommandSet.commands.map((decoratorCommand, index) => {
            const dcsWithIndex = new DcsIndexWrapper(decoratorCommand, index);
            if(decoratorCommand.target.type) {
                this.addDcsWithIndexToMap(typeCommandsMap, decoratorCommand.target.type, dcsWithIndex);
            } else if(decoratorCommand.target.property) {
                this.addDcsWithIndexToMap(propertyCommandsMap, decoratorCommand.target.property, dcsWithIndex);
            } else if(decoratorCommand.target.properties) {
                decoratorCommand.target.properties.forEach((property) => {
                    this.addDcsWithIndexToMap(propertyCommandsMap, property, dcsWithIndex);
                });
            } else if(decoratorCommand.target.mapElement) {
                this.addDcsWithIndexToMap(mapElementCommandsMap, decoratorCommand.target.mapElement, dcsWithIndex);
            } else if(decoratorCommand.target.declaration) {
                this.addDcsWithIndexToMap(declarationCommandsMap, decoratorCommand.target.declaration, dcsWithIndex);
            } else if(decoratorCommand.target.namespace) {
                this.addDcsWithIndexToMap(namespaceCommandsMap, decoratorCommand.target.namespace, dcsWithIndex);
            }
        });

        return {
            namespaceCommandsMap,
            declarationCommandsMap,
            propertyCommandsMap,
            mapElementCommandsMap,
            typeCommandsMap
        };
    }

    /**
     * Migrate or validate the DecoratorCommandSet object if the options are set as true
     * @param {ModelManager} modelManager the input model manager
     * @param {*} decoratorCommandSet the DecoratorCommandSet object
     * @param {boolean} shouldMigrate migrate the decoratorCommandSet $class to match the dcs model version
     * @param {boolean} shouldValidate validate that decorator command set is valid
     * with respect to to decorator command set model
     * @param {boolean} shouldValidateCommands validate the decorator command set targets. Note that
     * the validate option must also be true
<<<<<<< HEAD
     * @private
=======
     * @param {boolean} [options.migrate] - migrate the decoratorCommandSet $class to match the dcs model version
     * @param {boolean} [options.enableDcsNamespaceTarget] - flag to control applying namespace targeted decorators on top of the namespace instead of all declarations in that namespace
     * @returns {ModelManager} a new model manager with the decorations applied
>>>>>>> c252d829
     */
    static migrateAndValidate(modelManager, decoratorCommandSet, shouldMigrate, shouldValidate, shouldValidateCommands) {
        if (shouldMigrate && this.canMigrate(decoratorCommandSet, DCS_VERSION)) {
            decoratorCommandSet = this.migrateTo(decoratorCommandSet, DCS_VERSION);
        }

        if (shouldValidate) {
            const validationModelManager = new ModelManager({
                strict: true,
                metamodelValidation: true,
                addMetamodel: true,
            });
            validationModelManager.addModelFiles(modelManager.getModelFiles());
            validationModelManager.addCTOModel(
                DCS_MODEL,
                'decoratorcommands@0.3.0.cto'
            );
            const factory = new Factory(validationModelManager);
            const serializer = new Serializer(factory, validationModelManager);
            serializer.fromJSON(decoratorCommandSet);
            if (shouldValidateCommands) {
                decoratorCommandSet.commands.forEach((command) => {
                    DecoratorManager.validateCommand(
                        validationModelManager,
                        command
                    );
                });
            }
        }
    }

    /**
     * Adds decorator commands with index to the computed list
     * @param {*} targetMap the target map to add the command to
     * @param {targetKey} targetKey the target key to add the command to
     * @param {DcsIndexWrapper[]} computedList the computed list to add the command to
     * @private
     */
    static addToComputedList(targetMap, targetKey, computedList) {
        const targetCommands = targetMap.get(targetKey);
        if (targetCommands) {
            targetCommands.forEach((dcsWithIndex) => {
                computedList.push(dcsWithIndex);
            });
        }
    }

    /**
     * Applies all the decorator commands from the DecoratorCommandSet to the ModelManager,
     * this is optimized version of decorateModel method and will eventually replace its internal logic.
     * @param {ModelManager} modelManager the input model manager
     * @param {*} decoratorCommandSet the DecoratorCommandSet object
     * @param {object} [options] - decorator models options
     * @param {boolean} [options.validate] - validate that decorator command set is valid
     * with respect to to decorator command set model
     * @param {boolean} [options.validateCommands] - validate the decorator command set targets. Note that
     * the validate option must also be true
     * @param {boolean} [options.migrate] - migrate the decoratorCommandSet $class to match the dcs model version
     * @returns {ModelManager} a new model manager with the decorations applied
     */
    static decorateModels(modelManager, decoratorCommandSet, options) {

        this.migrateAndValidate(modelManager, decoratorCommandSet, options?.migrate, options?.validate, options?.validateCommands);

        const { namespaceCommandsMap, declarationCommandsMap, propertyCommandsMap, mapElementCommandsMap, typeCommandsMap }  = this.getDecoratorMaps(decoratorCommandSet);
        const ast = modelManager.getAst(true);
        const decoratedAst = JSON.parse(JSON.stringify(ast));
        decoratedAst.models.forEach((model) => {
            model.declarations.forEach((decl) => {
<<<<<<< HEAD
                const computedDeclDcsList = [];
                const { name: declarationName, $class: $classForDeclaration } = decl;
                this.addToComputedList(declarationCommandsMap, declarationName, computedDeclDcsList);
                this.addToComputedList(namespaceCommandsMap, model.namespace, computedDeclDcsList);
                this.addToComputedList(typeCommandsMap, $classForDeclaration, computedDeclDcsList);
                const sortedDeclList = computedDeclDcsList.sort((decl1, decl2) => decl1.getIndex() - decl2.getIndex());
                sortedDeclList.forEach(dcsWithIndex => {
                    this.executeCommand(model.namespace, decl, dcsWithIndex.getCommand());
=======
                decoratorCommandSet.commands.forEach((command) => {
                    this.executeCommand(model.namespace, decl, command, options?.enableDcsNamespaceTarget);
                    if(this.isNamespaceTargetEnabled(options?.enableDcsNamespaceTarget)) {
                        this.executeNamespaceCommand(model, command);
                    }
>>>>>>> c252d829
                });

                if($classForDeclaration === `${MetaModelNamespace}.MapDeclaration`) {
                    const computedMapDcsMap = [];
                    this.addToComputedList(typeCommandsMap, decl.key.$class, computedMapDcsMap);
                    this.addToComputedList(typeCommandsMap, decl.value.$class, computedMapDcsMap);
                    this.addToComputedList(mapElementCommandsMap, 'KEY', computedMapDcsMap);
                    this.addToComputedList(mapElementCommandsMap, 'VALUE', computedMapDcsMap);
                    this.addToComputedList(mapElementCommandsMap, 'KEY_VALUE', computedMapDcsMap);
                    const sortedMapList = computedMapDcsMap.sort((mapDcs1, mapDcs2) => mapDcs1.getIndex() - mapDcs2.getIndex());
                    sortedMapList.forEach(dcsWithIndex => {
                        this.executeCommand(model.namespace, decl, dcsWithIndex.getCommand());
                    });
                }

                // scalars are declarations but do not have properties
                if (decl.properties) {
                    decl.properties.forEach((property) => {
                        const computedPropertyDcsMap = [];
                        const { name: propertyName, $class: $classForProperty } = property;
                        this.addToComputedList(propertyCommandsMap, propertyName, computedPropertyDcsMap);
                        this.addToComputedList(typeCommandsMap, $classForProperty, computedPropertyDcsMap);
                        const soertedPropertyList = computedPropertyDcsMap.sort((property1, property2) => property1.getIndex() - property2.getIndex());
                        soertedPropertyList.forEach(dcsWithIndex => {
                            this.executeCommand(model.namespace, decl, dcsWithIndex.getCommand(), property);
                        });
                    });
                }

            });
        });
        const newModelManager = new ModelManager();
        newModelManager.fromAst(decoratedAst);
        return newModelManager;
    }
    /**
     * @typedef decoratorCommandSet
     * @type {object}
     * @typedef vocabularies
     * @type {string}
     * @typedef ExtractDecoratorsResult
     * @type {object}
     * @property {ModelManager} modelManager - A model manager containing models stripped without decorators
     * @property {decoratorCommandSet} object[] - Stripped out decorators, formed into decorator command sets
     * @property {vocabularies} object[] - Stripped out vocabularies, formed into vocabulary files
    */
    /**
     * Extracts all the decorator commands from all the models in modelManager
     * @param {ModelManager} modelManager the input model manager
     * @param {object} options - decorator models options
     * @param {boolean} options.removeDecoratorsFromModel - flag to strip out decorators from models
     * @param {string} options.locale - locale for extracted vocabulary set
     * @returns {ExtractDecoratorsResult} - a new model manager with the decorations removed and a list of extracted decorator jsons and vocab yamls
     */
    static extractDecorators(modelManager,options) {
        options = {
            removeDecoratorsFromModel: false,
            locale:'en',
            ...options
        };
        const sourceAst = modelManager.getAst(true);
        const decoratorExtrator = new DecoratorExtractor(options.removeDecoratorsFromModel, options.locale, DCS_VERSION, sourceAst);
        const collectionResp = decoratorExtrator.extract();
        return {
            modelManager: collectionResp.updatedModelManager,
            decoratorCommandSet: collectionResp.decoratorCommandSet,
            vocabularies: collectionResp.vocabularies
        };
    }

    /**
     * Throws an error if the decoractor command is invalid
     * @param {ModelManager} validationModelManager the validation model manager
     * @param {*} command the decorator command
     */
    static validateCommand(validationModelManager, command) {
        if (command.target.type) {
            validationModelManager.resolveType(
                'DecoratorCommand.type',
                command.target.type
            );
        }
        let modelFile = null;
        if (command.target.namespace) {
            modelFile = validationModelManager.getModelFile(
                command.target.namespace
            );
            if (!modelFile) {
                const { name, version } = ModelUtil.parseNamespace(
                    command.target.namespace
                );
                if (!version) {
                    // does the model file exist with any version?
                    modelFile = validationModelManager
                        .getModelFiles()
                        .find((m) => isUnversionedNamespaceEqual(m, name));
                }
            }
        }
        if (command.target.namespace && !modelFile) {
            throw new Error(
                `Decorator Command references namespace "${
                    command.target.namespace
                }" which does not exist: ${JSON.stringify(command, null, 2)}`
            );
        }

        if (command.target.namespace && command.target.declaration) {
            validationModelManager.resolveType(
                'DecoratorCommand.target.declaration',
                `${modelFile.getNamespace()}.${command.target.declaration}`
            );
        }
        if (command.target.properties && command.target.property) {
            throw new Error(
                'Decorator Command references both property and properties. You must either reference a single property or a list of properites.'
            );
        }
        if (
            command.target.namespace &&
            command.target.declaration &&
            command.target.property
        ) {
            const decl = validationModelManager.getType(
                `${modelFile.getNamespace()}.${command.target.declaration}`
            );
            const property = decl.getProperty(command.target.property);
            if (!property) {
                throw new Error(
                    `Decorator Command references property "${command.target.namespace}.${command.target.declaration}.${command.target.property}" which does not exist.`
                );
            }
        }
        if (
            command.target.namespace &&
            command.target.declaration &&
            command.target.properties
        ) {
            const decl = validationModelManager.getType(
                `${modelFile.getNamespace()}.${command.target.declaration}`
            );
            command.target.properties.forEach((commandProperty) => {
                const property = decl.getProperty(commandProperty);
                if (!property) {
                    throw new Error(
                        `Decorator Command references property "${command.target.namespace}.${command.target.declaration}.${commandProperty}" which does not exist.`
                    );
                }
            });
        }
    }


    /**
     * Applies a new decorator to the Map element
     * @private
     * @param {string} element the element to apply the decorator to
     * @param {string} target the command target
     * @param {*} declaration the map declaration
     * @param {string} type the command type
     * @param {*} newDecorator the decorator to add
     */
    static applyDecoratorForMapElement(element, target, declaration, type, newDecorator ) {
        const decl = element === 'KEY' ? declaration.key : declaration.value;
        if (target.type) {
            if (this.falsyOrEqual(target.type, decl.$class)) {
                this.applyDecorator(decl, type, newDecorator);
            }
        } else {
            this.applyDecorator(decl, type, newDecorator);
        }
    }

    /**
     * Compares two arrays. If the first argument is falsy
     * the function returns true.
     * @param {string | string[] | null} test the value to test
     * @param {string[]} values the values to compare
     * @returns {Boolean} true if the test is falsy or the intersection of
     * the test and values arrays is not empty (i.e. they have values in common)
     */
    static falsyOrEqual(test, values) {
        return Array.isArray(test)
            ? intersect(test, values).length > 0
            : test
                ? values.includes(test)
                : true;
    }

    /**
     * Applies a decorator to a decorated model element.
     * @param {*} decorated the type to apply the decorator to
     * @param {string} type the command type
     * @param {*} newDecorator the decorator to add
     */
    static applyDecorator(decorated, type, newDecorator) {
        if (type === 'UPSERT') {
            let updated = false;
            if (decorated.decorators) {
                for (let n = 0; n < decorated.decorators.length; n++) {
                    let decorator = decorated.decorators[n];
                    if (decorator.name === newDecorator.name) {
                        decorated.decorators[n] = newDecorator;
                        updated = true;
                    }
                }
            }

            if (!updated) {
                decorated.decorators
                    ? decorated.decorators.push(newDecorator)
                    : (decorated.decorators = [newDecorator]);
            }
        } else if (type === 'APPEND') {
            decorated.decorators
                ? decorated.decorators.push(newDecorator)
                : (decorated.decorators = [newDecorator]);
        } else {
            throw new Error(`Unknown command type ${type}`);
        }
    }

    /**
<<<<<<< HEAD
     * Executes a Command against a Declaration, adding
     * decorators to the Declaration, or its properties, as required.
     * @param {string} namespace the namespace for the declaration
     * @param {*} declaration the class declaration
     * @param {*} command the Command object from the
     * @param {*} property the property
     * org.accordproject.decoratorcommands model
     */
    static executeCommand(namespace, declaration, command, property) {
=======
     * Executes a Command against a Model Namespace, adding
     * decorators to the Namespace.
     * @private
     * @param {*} model the model
     * @param {*} command the Command object from the dcs
     */
    static executeNamespaceCommand(model, command) {
        const { target, decorator, type } = command;

        if (Object.keys(target).length === 2 && target.namespace) {
            const { name } = ModelUtil.parseNamespace( model.namespace );
            // should we just compare with namespace??
            if(this.falsyOrEqual(target.namespace, [model.namespace,name])) {
                this.applyDecorator(model, type, decorator);
            }
        }
    }

    /**
     * Executes a Command against a ClassDeclaration, adding
     * decorators to the ClassDeclaration, or its properties, as required.
     * @param {string} namespace the namespace for the declaration
     * @param {*} declaration the class declaration
     * @param {*} command the Command object from the dcs
     * @param {boolean} [enableDcsNamespaceTarget] - flag to control applying namespace targeted decorators on top of the namespace instead of all declarations in that namespace
     * org.accordproject.decoratorcommands model
     */
    static executeCommand(namespace, declaration, command, enableDcsNamespaceTarget) {
>>>>>>> c252d829
        const { target, decorator, type } = command;
        const { name } = ModelUtil.parseNamespace( namespace );
        if (this.falsyOrEqual(target.namespace, [namespace,name]) &&
            this.falsyOrEqual(target.declaration, [declaration.name])) {

            if (declaration.$class === `${MetaModelNamespace}.MapDeclaration`) {
                if (target.mapElement) {
                    switch (target.mapElement) {
                    case 'KEY':
                    case 'VALUE':
                        this.applyDecoratorForMapElement(target.mapElement, target, declaration, type, decorator);
                        break;
                    case 'KEY_VALUE':
                        this.applyDecoratorForMapElement('KEY', target, declaration, type, decorator);
                        this.applyDecoratorForMapElement('VALUE', target, declaration, type, decorator);
                        break;
                    }
                } else if (target.type) {
                    if (this.falsyOrEqual(target.type, declaration.key.$class)) {
                        this.applyDecorator(declaration.key, type, decorator);
                    }
                    if (this.falsyOrEqual(target.type, declaration.value.$class)) {
                        this.applyDecorator(declaration.value, type, decorator);
                    }
                } else {
                    this.checkForNamespaceTargetAndApplyDecorator(declaration, type, decorator, target, enableDcsNamespaceTarget);
                }
            } else if (!(target.property || target.properties || target.type)) {
                this.checkForNamespaceTargetAndApplyDecorator(declaration, type, decorator, target, enableDcsNamespaceTarget);
            } else {
                if(property) {
                    this.executePropertyCommand(property, command);
                }
            }
        }
    }

    /**
     * Executes a Command against a Property, adding
     * decorators to the Property as required.
     * @param {*} property the property
     * @param {*} command the Command object from the
     * org.accordproject.decoratorcommands model
     */
    static executePropertyCommand(property, command) {
        const { target, decorator, type } = command;
        if(target.properties || target.property || target.type) {
            if (
                this.falsyOrEqual(
                    target.property ? target.property : target.properties,
                    [property.name]
                ) &&
                this.falsyOrEqual(target.type, [property.$class])
            ) {
                this.applyDecorator(property, type, decorator);
            }
        }
    }

    /**
     * Checks if enableDcsNamespaceTarget or ENABLE_DCS_TARGET_NAMESPACE is enabled or not
     * if enabled, applies the decorator on top of the namespace or else on all declarations
     * within the namespace.
     * @private
     * @param {*} declaration the type to apply the decorator to
     * @param {string} type the command type
     * @param {*} decorator the decorator to add
     * @param {*} target the target object for the decorator
     * @param {boolean} [enableDcsNamespaceTarget] - flag to control applying namespace targeted decorators on top of the namespace instead of all declarations in that namespace
     */
    static checkForNamespaceTargetAndApplyDecorator(declaration, type, decorator, target, enableDcsNamespaceTarget) {
        if(this.isNamespaceTargetEnabled(enableDcsNamespaceTarget)) {
            if (target.declaration) {
                this.applyDecorator(declaration, type, decorator);
            }
        } else {
            this.applyDecorator(declaration, type, decorator);
        }
    }

    /**
     * Checks if enableDcsNamespaceTarget or ENABLE_DCS_TARGET_NAMESPACE is enabled or not
     * and print deprecation warning if not enabled and return boolean value as well
     *  @private
     *  @param {boolean} [enableDcsNamespaceTarget] - flag to control applying namespace targeted decorators on top of the namespace instead of all declarations in that namespace
     *  @returns {Boolean} true if either of the flags is enabled
     */
    static isNamespaceTargetEnabled(enableDcsNamespaceTarget) {
        if(enableDcsNamespaceTarget || process.env.ENABLE_DCS_NAMESPACE_TARGET === 'true') {
            return true;
        } else {
            Warning.printDeprecationWarning(
                'Functionality for namespace targeted Decorator Command Sets has beed changed. Using namespace targets to apply decorators on all declarations in a namespace will be deprecated soon.',
                ErrorCodes.DEPRECATION_WARNING,
                ErrorCodes.CONCERTO_DEPRECATION_001,
                'Please refer to https://concerto.accordproject.org/deprecation/001'
            );
            return false;
        }
    }
}

module.exports = DecoratorManager;<|MERGE_RESOLUTION|>--- conflicted
+++ resolved
@@ -21,11 +21,8 @@
 const { MetaModelNamespace } = require('@accordproject/concerto-metamodel');
 const semver = require('semver');
 const DecoratorExtractor = require('./decoratorextractor');
-<<<<<<< HEAD
 const DcsIndexWrapper = require('./DcsIndexWrapper');
-=======
 const { Warning, ErrorCodes } = require('@accordproject/concerto-util');
->>>>>>> c252d829
 
 // Types needed for TypeScript generation.
 /* eslint-disable no-unused-vars */
@@ -270,13 +267,7 @@
      * with respect to to decorator command set model
      * @param {boolean} shouldValidateCommands validate the decorator command set targets. Note that
      * the validate option must also be true
-<<<<<<< HEAD
-     * @private
-=======
-     * @param {boolean} [options.migrate] - migrate the decoratorCommandSet $class to match the dcs model version
-     * @param {boolean} [options.enableDcsNamespaceTarget] - flag to control applying namespace targeted decorators on top of the namespace instead of all declarations in that namespace
-     * @returns {ModelManager} a new model manager with the decorations applied
->>>>>>> c252d829
+     * @private
      */
     static migrateAndValidate(modelManager, decoratorCommandSet, shouldMigrate, shouldValidate, shouldValidateCommands) {
         if (shouldMigrate && this.canMigrate(decoratorCommandSet, DCS_VERSION)) {
@@ -346,22 +337,19 @@
         const decoratedAst = JSON.parse(JSON.stringify(ast));
         decoratedAst.models.forEach((model) => {
             model.declarations.forEach((decl) => {
-<<<<<<< HEAD
                 const computedDeclDcsList = [];
                 const { name: declarationName, $class: $classForDeclaration } = decl;
                 this.addToComputedList(declarationCommandsMap, declarationName, computedDeclDcsList);
                 this.addToComputedList(namespaceCommandsMap, model.namespace, computedDeclDcsList);
+                const namespaceName = ModelUtil.parseNamespace(model.namespace).name;
+                this.addToComputedList(namespaceCommandsMap, namespaceName, computedDeclDcsList);
                 this.addToComputedList(typeCommandsMap, $classForDeclaration, computedDeclDcsList);
                 const sortedDeclList = computedDeclDcsList.sort((decl1, decl2) => decl1.getIndex() - decl2.getIndex());
                 sortedDeclList.forEach(dcsWithIndex => {
-                    this.executeCommand(model.namespace, decl, dcsWithIndex.getCommand());
-=======
-                decoratorCommandSet.commands.forEach((command) => {
-                    this.executeCommand(model.namespace, decl, command, options?.enableDcsNamespaceTarget);
+                    this.executeCommand(model.namespace, decl, dcsWithIndex.getCommand(), null, options?.enableDcsNamespaceTarget);
                     if(this.isNamespaceTargetEnabled(options?.enableDcsNamespaceTarget)) {
-                        this.executeNamespaceCommand(model, command);
+                        this.executeNamespaceCommand(model, dcsWithIndex.getCommand());
                     }
->>>>>>> c252d829
                 });
 
                 if($classForDeclaration === `${MetaModelNamespace}.MapDeclaration`) {
@@ -585,46 +573,33 @@
     }
 
     /**
-<<<<<<< HEAD
+     * Executes a Command against a Model Namespace, adding
+     * decorators to the Namespace.
+     * @private
+     * @param {*} model the model
+     * @param {*} command the Command object from the dcs
+     */
+    static executeNamespaceCommand(model, command) {
+        const { target, decorator, type } = command;
+        if (Object.keys(target).length === 2 && target.namespace) {
+            const { name } = ModelUtil.parseNamespace( model.namespace );
+            if(this.falsyOrEqual(target.namespace, [model.namespace, name])) {
+                this.applyDecorator(model, type, decorator);
+            }
+        }
+    }
+
+    /**
      * Executes a Command against a Declaration, adding
      * decorators to the Declaration, or its properties, as required.
      * @param {string} namespace the namespace for the declaration
      * @param {*} declaration the class declaration
-     * @param {*} command the Command object from the
+     * @param {*} command the Command object from the dcs
      * @param {*} property the property
+     * @param {boolean} enableDcsNamespaceTarget - flag to control applying namespace targeted decorators on top of the namespace instead of all declarations in that namespace
      * org.accordproject.decoratorcommands model
      */
-    static executeCommand(namespace, declaration, command, property) {
-=======
-     * Executes a Command against a Model Namespace, adding
-     * decorators to the Namespace.
-     * @private
-     * @param {*} model the model
-     * @param {*} command the Command object from the dcs
-     */
-    static executeNamespaceCommand(model, command) {
-        const { target, decorator, type } = command;
-
-        if (Object.keys(target).length === 2 && target.namespace) {
-            const { name } = ModelUtil.parseNamespace( model.namespace );
-            // should we just compare with namespace??
-            if(this.falsyOrEqual(target.namespace, [model.namespace,name])) {
-                this.applyDecorator(model, type, decorator);
-            }
-        }
-    }
-
-    /**
-     * Executes a Command against a ClassDeclaration, adding
-     * decorators to the ClassDeclaration, or its properties, as required.
-     * @param {string} namespace the namespace for the declaration
-     * @param {*} declaration the class declaration
-     * @param {*} command the Command object from the dcs
-     * @param {boolean} [enableDcsNamespaceTarget] - flag to control applying namespace targeted decorators on top of the namespace instead of all declarations in that namespace
-     * org.accordproject.decoratorcommands model
-     */
-    static executeCommand(namespace, declaration, command, enableDcsNamespaceTarget) {
->>>>>>> c252d829
+    static executeCommand(namespace, declaration, command, property, enableDcsNamespaceTarget) {
         const { target, decorator, type } = command;
         const { name } = ModelUtil.parseNamespace( namespace );
         if (this.falsyOrEqual(target.namespace, [namespace,name]) &&
