/*
 * Licensed under the Apache License, Version 2.0 (the "License");
 * you may not use this file except in compliance with the License.
 * You may obtain a copy of the License at
 *
 * http://www.apache.org/licenses/LICENSE-2.0
 *
 * Unless required by applicable law or agreed to in writing, software
 * distributed under the License is distributed on an "AS IS" BASIS,
 * WITHOUT WARRANTIES OR CONDITIONS OF ANY KIND, either express or implied.
 * See the License for the specific language governing permissions and
 * limitations under the License.
 */

'use strict';

const ModelManager = require('./modelmanager');
const Serializer = require('./serializer');
const Factory = require('./factory');
const ModelUtil = require('./modelutil');
const { MetaModelNamespace } = require('@accordproject/concerto-metamodel');

// Types needed for TypeScript generation.
/* eslint-disable no-unused-vars */
/* istanbul ignore next */
if (global === undefined) {
    const ModelFile = require('./introspect/modelfile');
}
/* eslint-enable no-unused-vars */


const DCS_MODEL = `concerto version "^3.0.0"
namespace org.accordproject.decoratorcommands@0.3.0

import concerto.metamodel@1.0.0.Decorator

/**
 * A reference to an existing named & versioned DecoratorCommandSet
 */
concept DecoratorCommandSetReference {
    o String name
    o String version
}

/**
 * Whether to upsert or append the decorator
 */
enum CommandType {
    o UPSERT
    o APPEND
}

/**
 * Which models elements to add the decorator to. Any null
 * elements are 'wildcards'. 
 */
concept CommandTarget {
    o String namespace optional
    o String declaration optional
    o String property optional
    o String[] properties optional // property and properties are mutually exclusive
    o String type optional 
    o MapElement mapElement optional
}

/**
 * Map Declaration elements which might be used as a target
 */
enum MapElement {
    o KEY
    o VALUE
    o KEY_VALUE
}

/**
 * Applies a decorator to a given target
 */
concept Command {
    o CommandTarget target
    o Decorator decorator
    o CommandType type
}

/**
 * A named and versioned set of commands. Includes are supported for modularity/reuse.
 */
concept DecoratorCommandSet {
    o String name
    o String version
    o DecoratorCommandSetReference[] includes optional // not yet supported
    o Command[] commands
}
`;

/**
 * Intersection of two string arrays
 * @param {string[]} a the first array
 * @param {string[]} b the second array
 * @returns {string[]} returns the intersection of a and b (i.e. an
 * array of the elements they have in common)
 */
function intersect(a, b) {
    const setA = new Set(a);
    const setB = new Set(b);
    const intersection = new Set([...setA].filter((x) => setB.has(x)));
    return Array.from(intersection);
}

/**
 * Returns true if the unversioned namespace for a model
 * file is equal to a target
 * @param {ModelFile} modelFile the model file to test
 * @param {string} unversionedNamespace the unversioned namespace to test against
 * @returns {boolean} true is the unversioned namespace for the
 * model file equals unversionedNamespace
 */
function isUnversionedNamespaceEqual(modelFile, unversionedNamespace) {
    const { name } = ModelUtil.parseNamespace(modelFile.getNamespace());
    return name === unversionedNamespace;
}

/**
 * Utility functions to work with
 * [DecoratorCommandSet](https://models.accordproject.org/concerto/decorators.cto)
 * @memberof module:concerto-core
 */
class DecoratorManager {

    /**
     * Structural validation of the decoratorCommandSet against the
     * Decorator Command Set model. Note that this only checks the
     * structural integrity of the command set, it cannot check
     * whether the commands are valid with respect to a model manager.
     * Use the options.validateCommands option with decorateModels
     * method to perform semantic validation.
     * @param {*} decoratorCommandSet the DecoratorCommandSet object
     * @param {ModelFile[]} [modelFiles] an optional array of model
     * files that are added to the validation model manager returned
     * @returns {ModelManager} the model manager created for validation
     * @throws {Error} throws an error if the decoratorCommandSet is invalid
     */
    static validate(decoratorCommandSet, modelFiles) {
        const validationModelManager = new ModelManager({
            strict: true,
            metamodelValidation: true,
            addMetamodel: true,
        });
        if(modelFiles) {
            validationModelManager.addModelFiles(modelFiles);
        }
        validationModelManager.addCTOModel(
            DCS_MODEL,
            'decoratorcommands@0.3.0.cto'
        );
        const factory = new Factory(validationModelManager);
        const serializer = new Serializer(factory, validationModelManager);
        serializer.fromJSON(decoratorCommandSet);
        return validationModelManager;
    }

    /**
     * Applies all the decorator commands from the DecoratorCommandSet
     * to the ModelManager.
     * @param {ModelManager} modelManager the input model manager
     * @param {*} decoratorCommandSet the DecoratorCommandSet object
     * @param {object} [options] - decorator models options
     * @param {boolean} [options.validate] - validate that decorator command set is valid
     * with respect to to decorator command set model
     * @param {boolean} [options.validateCommands] - validate the decorator command set targets. Note that
     * the validate option must also be true
     * @returns {ModelManager} a new model manager with the decorations applied
     */
    static decorateModels(modelManager, decoratorCommandSet, options) {
        if (options?.validate) {
<<<<<<< HEAD
            const validationModelManager = new ModelManager({
                strict: true,
                metamodelValidation: true,
                addMetamodel: true,
            });
            validationModelManager.addModelFiles(modelManager.getModelFiles());
            validationModelManager.addCTOModel(
                DCS_MODEL,
                'decoratorcommands@0.3.0.cto'
            );
            const factory = new Factory(validationModelManager);
            const serializer = new Serializer(factory, validationModelManager);
            serializer.fromJSON(decoratorCommandSet);
=======
            const validationModelManager = DecoratorManager.validate(decoratorCommandSet, modelManager.getModelFiles());
>>>>>>> a801e7d2
            if (options?.validateCommands) {
                decoratorCommandSet.commands.forEach((command) => {
                    DecoratorManager.validateCommand(
                        validationModelManager,
                        command
                    );
                });
            }
        }
        const ast = modelManager.getAst(true);
        const decoratedAst = JSON.parse(JSON.stringify(ast));
        decoratedAst.models.forEach((model) => {
            model.declarations.forEach((decl) => {
                decoratorCommandSet.commands.forEach((command) => {
                    this.executeCommand(model.namespace, decl, command);
                });
            });
        });
        const newModelManager = new ModelManager();
        newModelManager.fromAst(decoratedAst);
        return newModelManager;
    }

    /**
     * Throws an error if the decoractor command is invalid
     * @param {ModelManager} validationModelManager the validation model manager
     * @param {*} command the decorator command
     */
    static validateCommand(validationModelManager, command) {
        if (command.target.type) {
            validationModelManager.resolveType(
                'DecoratorCommand.type',
                command.target.type
            );
        }
        let modelFile = null;
        if (command.target.namespace) {
            modelFile = validationModelManager.getModelFile(
                command.target.namespace
            );
            if (!modelFile) {
                const { name, version } = ModelUtil.parseNamespace(
                    command.target.namespace
                );
                if (!version) {
                    // does the model file exist with any version?
                    modelFile = validationModelManager
                        .getModelFiles()
                        .find((m) => isUnversionedNamespaceEqual(m, name));
                }
            }
        }
        if (command.target.namespace && !modelFile) {
            throw new Error(
                `Decorator Command references namespace "${
                    command.target.namespace
                }" which does not exist: ${JSON.stringify(command, null, 2)}`
            );
        }

        if (command.target.namespace && command.target.declaration) {
            validationModelManager.resolveType(
                'DecoratorCommand.target.declaration',
                `${modelFile.getNamespace()}.${command.target.declaration}`
            );
        }
        if (command.target.properties && command.target.property) {
            throw new Error(
                'Decorator Command references both property and properties. You must either reference a single property or a list of properites.'
            );
        }
        if (
            command.target.namespace &&
            command.target.declaration &&
            command.target.property
        ) {
            const decl = validationModelManager.getType(
                `${modelFile.getNamespace()}.${command.target.declaration}`
            );
            const property = decl.getProperty(command.target.property);
            if (!property) {
                throw new Error(
                    `Decorator Command references property "${command.target.namespace}.${command.target.declaration}.${command.target.property}" which does not exist.`
                );
            }
        }
        if (
            command.target.namespace &&
            command.target.declaration &&
            command.target.properties
        ) {
            const decl = validationModelManager.getType(
                `${modelFile.getNamespace()}.${command.target.declaration}`
            );
            command.target.properties.forEach((commandProperty) => {
                const property = decl.getProperty(commandProperty);
                if (!property) {
                    throw new Error(
                        `Decorator Command references property "${command.target.namespace}.${command.target.declaration}.${commandProperty}" which does not exist.`
                    );
                }
            });
        }
    }


    /**
     * Applies a new decorator to the Map element
     * @private
     * @param {string} element the element to apply the decorator to
     * @param {string} target the command target
     * @param {*} declaration the map declaration
     * @param {string} type the command type
     * @param {*} newDecorator the decorator to add
     */
    static applyDecoratorForMapElement(element, target, declaration, type, newDecorator ) {
        const decl = element === 'KEY' ? declaration.key : declaration.value;
        if (target.type) {
            if (this.falsyOrEqual(target.type, decl.$class)) {
                this.applyDecorator(decl, type, newDecorator);
            }
        } else {
            this.applyDecorator(decl, type, newDecorator);
        }
    }

    /**
     * Compares two arrays. If the first argument is falsy
     * the function returns true.
     * @param {string | string[] | null} test the value to test
     * @param {string[]} values the values to compare
     * @returns {Boolean} true if the test is falsy or the intersection of
     * the test and values arrays is not empty (i.e. they have values in common)
     */
    static falsyOrEqual(test, values) {
        return Array.isArray(test)
            ? intersect(test, values).length > 0
            : test
                ? values.includes(test)
                : true;
    }

    /**
     * Applies a decorator to a decorated model element.
     * @param {*} decorated the type to apply the decorator to
     * @param {string} type the command type
     * @param {*} newDecorator the decorator to add
     */
    static applyDecorator(decorated, type, newDecorator) {
        if (type === 'UPSERT') {
            let updated = false;
            if (decorated.decorators) {
                for (let n = 0; n < decorated.decorators.length; n++) {
                    let decorator = decorated.decorators[n];
                    if (decorator.name === newDecorator.name) {
                        decorated.decorators[n] = newDecorator;
                        updated = true;
                    }
                }
            }

            if (!updated) {
                decorated.decorators
                    ? decorated.decorators.push(newDecorator)
                    : (decorated.decorators = [newDecorator]);
            }
        } else if (type === 'APPEND') {
            decorated.decorators
                ? decorated.decorators.push(newDecorator)
                : (decorated.decorators = [newDecorator]);
        } else {
            throw new Error(`Unknown command type ${type}`);
        }
    }

    /**
     * Executes a Command against a ClassDeclaration, adding
     * decorators to the ClassDeclaration, or its properties, as required.
     * @param {string} namespace the namespace for the declaration
     * @param {*} declaration the class declaration
     * @param {*} command the Command object from the
     * org.accordproject.decoratorcommands model
     */
    static executeCommand(namespace, declaration, command) {
        const { target, decorator, type } = command;
        const { name } = ModelUtil.parseNamespace( namespace );
        if (this.falsyOrEqual(target.namespace, [namespace,name]) &&
            this.falsyOrEqual(target.declaration, [declaration.name])) {

            if (declaration.$class === `${MetaModelNamespace}.MapDeclaration`) {
                if (target.mapElement) {
                    switch(target.mapElement) {
                    case 'KEY':
                    case 'VALUE':
                        this.applyDecoratorForMapElement(target.mapElement, target, declaration, type, decorator);
                        break;
                    case 'KEY_VALUE':
                        this.applyDecoratorForMapElement('KEY', target, declaration, type, decorator);
                        this.applyDecoratorForMapElement('VALUE', target, declaration, type, decorator);
                        break;
                    }
                } else if (target.type) {
                    if (this.falsyOrEqual(target.type, declaration.key.$class)) {
                        this.applyDecorator(declaration.key, type, decorator);
                    }
                    if (this.falsyOrEqual(target.type, declaration.value.$class)) {
                        this.applyDecorator(declaration.value, type, decorator);
                    }
                }
            } else if (!target.property && !target.type) {
                this.applyDecorator(declaration, type, decorator);
            } else {
                // scalars are declarations but do not have properties
                if (declaration.properties) {
                    declaration.properties.forEach((property) => {
                        DecoratorManager.executePropertyCommand(
                            property,
                            command
                        );
                    });
                }
            }
        }
    }

    /**
     * Executes a Command against a Property, adding
     * decorators to the Property as required.
     * @param {*} property the property
     * @param {*} command the Command object from the
     * org.accordproject.decoratorcommands model
     */
    static executePropertyCommand(property, command) {
        const { target, decorator, type } = command;
        if (
            this.falsyOrEqual(
                target.property ? target.property : target.properties,
                [property.name]
            ) &&
            this.falsyOrEqual(target.type, [property.$class])
        ) {
            this.applyDecorator(property, type, decorator);
        }
    }
}

module.exports = DecoratorManager;<|MERGE_RESOLUTION|>--- conflicted
+++ resolved
@@ -172,7 +172,6 @@
      */
     static decorateModels(modelManager, decoratorCommandSet, options) {
         if (options?.validate) {
-<<<<<<< HEAD
             const validationModelManager = new ModelManager({
                 strict: true,
                 metamodelValidation: true,
@@ -186,9 +185,7 @@
             const factory = new Factory(validationModelManager);
             const serializer = new Serializer(factory, validationModelManager);
             serializer.fromJSON(decoratorCommandSet);
-=======
             const validationModelManager = DecoratorManager.validate(decoratorCommandSet, modelManager.getModelFiles());
->>>>>>> a801e7d2
             if (options?.validateCommands) {
                 decoratorCommandSet.commands.forEach((command) => {
                     DecoratorManager.validateCommand(
