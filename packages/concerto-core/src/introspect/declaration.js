--- conflicted
+++ resolved
@@ -16,6 +16,7 @@
 
 const IllegalModelException = require('./illegalmodelexception');
 const Decorated = require('./decorated');
+const ModelUtil = require('../modelutil');
 
 // Types needed for TypeScript generation.
 /* eslint-disable no-unused-vars */
@@ -73,29 +74,14 @@
                 `Duplicate declaration name ${duplicateElements[0]}`
             );
         }
-<<<<<<< HEAD
-=======
-
-        this.name = this.ast.name;
-        this.fqn = ModelUtil.getFullyQualifiedName(this.modelFile.getNamespace(), this.name);
-    }
-
-    /**
-     * Semantic validation of the structure of this decorated. Subclasses should
-     * override this method to impose additional semantic constraints on the
-     * contents/relations of fields.
-     *
-     * @param {...*} args the validation arguments
-     * @throws {IllegalModelException}
-     * @protected
-     */
-    validate(...args) {
-        super.validate(...args);
 
         // #648 - check for clashes against imported types
         if (this.getModelFile().isImportedType(this.getName())){
             throw new IllegalModelException(`Type '${this.getName()}' clashes with an imported type with the same name.`, this.modelFile, this.ast.location);
         }
+
+        this.name = this.ast.name;
+        this.fqn = ModelUtil.getFullyQualifiedName(this.modelFile.getNamespace(), this.name);
     }
 
     /**
@@ -170,7 +156,6 @@
      */
     getType() {
         return null;
->>>>>>> e4cdc25f
     }
 
     /**
