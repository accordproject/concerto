export = ModelManager;
/**
 * Manages the Concerto model files in CTO format.
 *
 * The structure of {@link Resource}s (Assets, Transactions, Participants) is modelled
 * in a set of Concerto files. The contents of these files are managed
 * by the {@link ModelManager}. Each Concerto file has a single namespace and contains
 * a set of asset, transaction and participant type definitions.
 *
 * Concerto applications load their Concerto files and then call the {@link ModelManager#addModelFile addModelFile}
 * method to register the Concerto file(s) with the ModelManager.
 *
 * @memberof module:concerto-core
 */
declare class ModelManager extends BaseModelManager {
    /**
     * Create the ModelManager.
     * @constructor
     * @param {object} [options] - Serializer options
     */
    constructor(options?: object);
    /**
     * Adds a model in CTO format to the ModelManager.
     * This is a convenience function equivalent to `addModel` but useful since it avoids having to copy the input CTO.
     * @param {string} cto - a cto string
     * @param {string} [fileName] - an optional file name to associate with the model file
     * @param {boolean} [disableValidation] - If true then the model files are not validated
     * @throws {IllegalModelException}
     * @return {Object} The newly added model file (internal).
     */
<<<<<<< HEAD
    addModelFile(modelFile: string | ModelFile, fileName: string, disableValidation?: boolean): any;
    /**
     * Updates a Concerto file (as a string) on the ModelManager.
     * Concerto files have a single namespace. If a Concerto file with the
     * same namespace has already been added to the ModelManager then it
     * will be replaced.
     * @param {string|ModelFile} modelFile - Model as a string or object
     * @param {string} [fileName] - a file name to associate with the model file
     * @param {boolean} [disableValidation] - If true then the model files are not validated
     * @throws {IllegalModelException}
     * @returns {Object} The newly added model file (internal).
     */
    updateModelFile(modelFile: string | ModelFile, fileName?: string, disableValidation?: boolean): any;
    /**
     * Remove the Concerto file for a given namespace
     * @param {string} namespace - The namespace of the model file to delete.
     */
    deleteModelFile(namespace: string): void;
    /**
     * Add a set of Concerto files to the model manager.
     * @param {string[]|ModelFile[]} modelFiles - An array of models as strings or ModelFile objects.
     * @param {string[]} [fileNames] - A array of file names to associate with the model files
     * @param {boolean} [disableValidation] - If true then the model files are not validated
     * @returns {Object[]} The newly added model files (internal).
     */
    addModelFiles(modelFiles: string[] | ModelFile[], fileNames?: string[], disableValidation?: boolean): any[];
    /**
     * Validates all models files in this model manager
     */
    validateModelFiles(): void;
    /**
     * Downloads all ModelFiles that are external dependencies and adds or
     * updates them in this ModelManager.
     * @param {Object} [options] - Options object passed to ModelFileLoaders
     * @param {FileDownloader} [fileDownloader] - an optional FileDownloader
     * @throws {IllegalModelException} if the models fail validation
     * @return {Promise} a promise when the download and update operation is completed.
     */
    updateExternalModels(options?: any, fileDownloader?: typeof import("@accordproject/concerto-util/types/lib/filedownloader")): Promise<any>;
    /**
     * Write all models in this model manager to the specified path in the file system
     *
     * @param {string} path to a local directory
     * @param {Object} [options] - Options object
     * @param {boolean} options.includeExternalModels -
     *  If true, external models are written to the file system. Defaults to true
     */
    writeModelsToFileSystem(path: string, options?: {
        includeExternalModels: boolean;
    }): void;
    /**
     * Get the array of model file instances
     * @param {Boolean} [includeConcertoNamespace] - whether to include the concerto namespace
     * (default to false)
     * @return {ModelFile[]} The ModelFiles registered
     * @private
     */
    private getModelFiles;
    /**
     * Gets all the Concerto models
     * @param {Object} [options] - Options object
     * @param {boolean} options.includeExternalModels -
     *  If true, external models are written to the file system. Defaults to true
     * @return {Array<{name:string, content:string}>} the name and content of each CTO file
     */
    getModels(options?: {
        includeExternalModels: boolean;
    }): Array<{
        name: string;
        content: string;
    }>;
    /**
     * Check that the type is valid and returns the FQN of the type.
     * @param {string} context - error reporting context
     * @param {string} type - fully qualified type name
     * @return {string} - the resolved type name (fully qualified)
     * @throws {IllegalModelException} - if the type is not defined
     * @private
     */
    private resolveType;
    /**
     * Remove all registered Concerto files
     */
    clearModelFiles(): void;
    /**
     * Get the ModelFile associated with a namespace
     *
     * @param {string} namespace - the namespace containing the ModelFile
     * @return {ModelFile} registered ModelFile for the namespace or null
     */
    getModelFile(namespace: string): ModelFile;
    /**
     * Get the ModelFile associated with a file name
     *
     * @param {string} fileName - the fileName associated with the ModelFile
     * @return {ModelFile} registered ModelFile for the namespace or null
     * @private
     */
    private getModelFileByFileName;
    /**
     * Get the namespaces registered with the ModelManager.
     * @return {string[]} namespaces - the namespaces that have been registered.
     */
    getNamespaces(): string[];
    /**
     * Look up a type in all registered namespaces.
     *
     * @param {string} qualifiedName - fully qualified type name.
     * @return {ClassDeclaration} - the class declaration for the specified type.
     * @throws {TypeNotFoundException} - if the type cannot be found or is a primitive type.
     */
    getType(qualifiedName: string): ClassDeclaration;
    /**
     * Get the AssetDeclarations defined in this model manager
     * @return {AssetDeclaration[]} the AssetDeclarations defined in the model manager
     */
    getAssetDeclarations(): AssetDeclaration[];
    /**
     * Get the TransactionDeclarations defined in this model manager
     * @return {TransactionDeclaration[]} the TransactionDeclarations defined in the model manager
     */
    getTransactionDeclarations(): TransactionDeclaration[];
    /**
     * Get the EventDeclarations defined in this model manager
     * @return {EventDeclaration[]} the EventDeclaration defined in the model manager
     */
    getEventDeclarations(): EventDeclaration[];
    /**
     * Get the ParticipantDeclarations defined in this model manager
     * @return {ParticipantDeclaration[]} the ParticipantDeclaration defined in the model manager
     */
    getParticipantDeclarations(): ParticipantDeclaration[];
    /**
     * Get the EnumDeclarations defined in this model manager
     * @return {EnumDeclaration[]} the EnumDeclaration defined in the model manager
     */
    getEnumDeclarations(): EnumDeclaration[];
    /**
     * Get the Concepts defined in this model manager
     * @return {ConceptDeclaration[]} the ConceptDeclaration defined in the model manager
     */
    getConceptDeclarations(): ConceptDeclaration[];
    /**
     * Get a factory for creating new instances of types defined in this model manager.
     * @return {Factory} A factory for creating new instances of types defined in this model manager.
     */
    getFactory(): Factory;
    /**
     * Get a serializer for serializing instances of types defined in this model manager.
     * @return {Serializer} A serializer for serializing instances of types defined in this model manager.
     */
    getSerializer(): Serializer;
    /**
     * Get the decorator factories for this model manager.
     * @return {DecoratorFactory[]} The decorator factories for this model manager.
     */
    getDecoratorFactories(): DecoratorFactory[];
    /**
     * Add a decorator factory to this model manager.
     * @param {DecoratorFactory} factory The decorator factory to add to this model manager.
     */
    addDecoratorFactory(factory: DecoratorFactory): void;
    /**
     * Checks if this fully qualified type name is derived from another.
     * @param {string} fqt1 The fully qualified type name to check.
     * @param {string} fqt2 The fully qualified type name it is may be derived from.
     * @returns {boolean} True if this instance is an instance of the specified fully
     * qualified type name, false otherwise.
     */
    derivesFrom(fqt1: string, fqt2: string): boolean;
    /**
     * Get the full ast (metamodel instances) for a modelmanager
     * @returns {*} the metamodel
     */
    getAst(): any;
=======
    addCTOModel(cto: string, fileName?: string, disableValidation?: boolean): any;
>>>>>>> 75c5b42d
}
import BaseModelManager = require("./basemodelmanager");<|MERGE_RESOLUTION|>--- conflicted
+++ resolved
@@ -28,184 +28,6 @@
      * @throws {IllegalModelException}
      * @return {Object} The newly added model file (internal).
      */
-<<<<<<< HEAD
-    addModelFile(modelFile: string | ModelFile, fileName: string, disableValidation?: boolean): any;
-    /**
-     * Updates a Concerto file (as a string) on the ModelManager.
-     * Concerto files have a single namespace. If a Concerto file with the
-     * same namespace has already been added to the ModelManager then it
-     * will be replaced.
-     * @param {string|ModelFile} modelFile - Model as a string or object
-     * @param {string} [fileName] - a file name to associate with the model file
-     * @param {boolean} [disableValidation] - If true then the model files are not validated
-     * @throws {IllegalModelException}
-     * @returns {Object} The newly added model file (internal).
-     */
-    updateModelFile(modelFile: string | ModelFile, fileName?: string, disableValidation?: boolean): any;
-    /**
-     * Remove the Concerto file for a given namespace
-     * @param {string} namespace - The namespace of the model file to delete.
-     */
-    deleteModelFile(namespace: string): void;
-    /**
-     * Add a set of Concerto files to the model manager.
-     * @param {string[]|ModelFile[]} modelFiles - An array of models as strings or ModelFile objects.
-     * @param {string[]} [fileNames] - A array of file names to associate with the model files
-     * @param {boolean} [disableValidation] - If true then the model files are not validated
-     * @returns {Object[]} The newly added model files (internal).
-     */
-    addModelFiles(modelFiles: string[] | ModelFile[], fileNames?: string[], disableValidation?: boolean): any[];
-    /**
-     * Validates all models files in this model manager
-     */
-    validateModelFiles(): void;
-    /**
-     * Downloads all ModelFiles that are external dependencies and adds or
-     * updates them in this ModelManager.
-     * @param {Object} [options] - Options object passed to ModelFileLoaders
-     * @param {FileDownloader} [fileDownloader] - an optional FileDownloader
-     * @throws {IllegalModelException} if the models fail validation
-     * @return {Promise} a promise when the download and update operation is completed.
-     */
-    updateExternalModels(options?: any, fileDownloader?: typeof import("@accordproject/concerto-util/types/lib/filedownloader")): Promise<any>;
-    /**
-     * Write all models in this model manager to the specified path in the file system
-     *
-     * @param {string} path to a local directory
-     * @param {Object} [options] - Options object
-     * @param {boolean} options.includeExternalModels -
-     *  If true, external models are written to the file system. Defaults to true
-     */
-    writeModelsToFileSystem(path: string, options?: {
-        includeExternalModels: boolean;
-    }): void;
-    /**
-     * Get the array of model file instances
-     * @param {Boolean} [includeConcertoNamespace] - whether to include the concerto namespace
-     * (default to false)
-     * @return {ModelFile[]} The ModelFiles registered
-     * @private
-     */
-    private getModelFiles;
-    /**
-     * Gets all the Concerto models
-     * @param {Object} [options] - Options object
-     * @param {boolean} options.includeExternalModels -
-     *  If true, external models are written to the file system. Defaults to true
-     * @return {Array<{name:string, content:string}>} the name and content of each CTO file
-     */
-    getModels(options?: {
-        includeExternalModels: boolean;
-    }): Array<{
-        name: string;
-        content: string;
-    }>;
-    /**
-     * Check that the type is valid and returns the FQN of the type.
-     * @param {string} context - error reporting context
-     * @param {string} type - fully qualified type name
-     * @return {string} - the resolved type name (fully qualified)
-     * @throws {IllegalModelException} - if the type is not defined
-     * @private
-     */
-    private resolveType;
-    /**
-     * Remove all registered Concerto files
-     */
-    clearModelFiles(): void;
-    /**
-     * Get the ModelFile associated with a namespace
-     *
-     * @param {string} namespace - the namespace containing the ModelFile
-     * @return {ModelFile} registered ModelFile for the namespace or null
-     */
-    getModelFile(namespace: string): ModelFile;
-    /**
-     * Get the ModelFile associated with a file name
-     *
-     * @param {string} fileName - the fileName associated with the ModelFile
-     * @return {ModelFile} registered ModelFile for the namespace or null
-     * @private
-     */
-    private getModelFileByFileName;
-    /**
-     * Get the namespaces registered with the ModelManager.
-     * @return {string[]} namespaces - the namespaces that have been registered.
-     */
-    getNamespaces(): string[];
-    /**
-     * Look up a type in all registered namespaces.
-     *
-     * @param {string} qualifiedName - fully qualified type name.
-     * @return {ClassDeclaration} - the class declaration for the specified type.
-     * @throws {TypeNotFoundException} - if the type cannot be found or is a primitive type.
-     */
-    getType(qualifiedName: string): ClassDeclaration;
-    /**
-     * Get the AssetDeclarations defined in this model manager
-     * @return {AssetDeclaration[]} the AssetDeclarations defined in the model manager
-     */
-    getAssetDeclarations(): AssetDeclaration[];
-    /**
-     * Get the TransactionDeclarations defined in this model manager
-     * @return {TransactionDeclaration[]} the TransactionDeclarations defined in the model manager
-     */
-    getTransactionDeclarations(): TransactionDeclaration[];
-    /**
-     * Get the EventDeclarations defined in this model manager
-     * @return {EventDeclaration[]} the EventDeclaration defined in the model manager
-     */
-    getEventDeclarations(): EventDeclaration[];
-    /**
-     * Get the ParticipantDeclarations defined in this model manager
-     * @return {ParticipantDeclaration[]} the ParticipantDeclaration defined in the model manager
-     */
-    getParticipantDeclarations(): ParticipantDeclaration[];
-    /**
-     * Get the EnumDeclarations defined in this model manager
-     * @return {EnumDeclaration[]} the EnumDeclaration defined in the model manager
-     */
-    getEnumDeclarations(): EnumDeclaration[];
-    /**
-     * Get the Concepts defined in this model manager
-     * @return {ConceptDeclaration[]} the ConceptDeclaration defined in the model manager
-     */
-    getConceptDeclarations(): ConceptDeclaration[];
-    /**
-     * Get a factory for creating new instances of types defined in this model manager.
-     * @return {Factory} A factory for creating new instances of types defined in this model manager.
-     */
-    getFactory(): Factory;
-    /**
-     * Get a serializer for serializing instances of types defined in this model manager.
-     * @return {Serializer} A serializer for serializing instances of types defined in this model manager.
-     */
-    getSerializer(): Serializer;
-    /**
-     * Get the decorator factories for this model manager.
-     * @return {DecoratorFactory[]} The decorator factories for this model manager.
-     */
-    getDecoratorFactories(): DecoratorFactory[];
-    /**
-     * Add a decorator factory to this model manager.
-     * @param {DecoratorFactory} factory The decorator factory to add to this model manager.
-     */
-    addDecoratorFactory(factory: DecoratorFactory): void;
-    /**
-     * Checks if this fully qualified type name is derived from another.
-     * @param {string} fqt1 The fully qualified type name to check.
-     * @param {string} fqt2 The fully qualified type name it is may be derived from.
-     * @returns {boolean} True if this instance is an instance of the specified fully
-     * qualified type name, false otherwise.
-     */
-    derivesFrom(fqt1: string, fqt2: string): boolean;
-    /**
-     * Get the full ast (metamodel instances) for a modelmanager
-     * @returns {*} the metamodel
-     */
-    getAst(): any;
-=======
     addCTOModel(cto: string, fileName?: string, disableValidation?: boolean): any;
->>>>>>> 75c5b42d
 }
 import BaseModelManager = require("./basemodelmanager");