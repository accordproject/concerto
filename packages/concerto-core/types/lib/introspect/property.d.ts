--- conflicted
+++ resolved
@@ -26,8 +26,6 @@
     array: boolean;
     optional: boolean;
     /**
-<<<<<<< HEAD
-=======
      * Validate the property
      * @param {ClassDeclaration} classDecl the class declaration of the property
      * @throws {IllegalModelException}
@@ -35,7 +33,6 @@
      */
     protected validate(classDecl: ClassDeclaration): void;
     /**
->>>>>>> c284cccb
      * Returns the name of a property
      * @return {string} the name of this field
      */
