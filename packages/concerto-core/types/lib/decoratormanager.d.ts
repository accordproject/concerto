--- conflicted
+++ resolved
@@ -30,20 +30,11 @@
     /**
      * Compares two arrays. If the first argument is falsy
      * the function returns true.
-<<<<<<< HEAD
-     * @param {string | string[] | null} test the value to test
-     * @param {string[]} values the values to compare
-     * @returns {Boolean} true if the test is falsy or the intersection of
-     * the test and values arrays is not empty (i.e. they have values in common)
-     */
-    static falsyOrEqual(test: string | string[] | null, values: string[]): boolean;
-=======
      * @param {string | null} test the value to test (lhs)
      * @param {string|string[]} values the values to compare (rhs)
      * @returns {Boolean} true if the lhs is falsy or values.includes(test)
      */
     static falsyOrEqual(test: string | null, values: string | string[]): boolean;
->>>>>>> 4d184fc9
     /**
      * Applies a decorator to a decorated model element.
      * @param {*} decorated the type to apply the decorator to
