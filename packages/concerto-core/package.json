{
  "name": "@accordproject/concerto-core",
<<<<<<< HEAD
  "version": "3.13.2",
=======
  "version": "3.14.1",
>>>>>>> b4140f68
  "description": "Core Implementation for the Concerto Modeling Language",
  "homepage": "https://github.com/accordproject/concerto",
  "engines": {
    "node": ">=16",
    "npm": ">=8"
  },
  "main": "index.js",
  "browser": "dist/concerto-core.js",
  "typings": "types/index.d.ts",
  "scripts": {
    "prepublishOnly": "npm run webpack",
    "pretest": "npm run lint",
    "lint": "eslint .",
    "postlint": "npm run licchk",
    "licchk": "license-check-and-add",
    "postlicchk": "npm run doc",
    "doc": "jsdoc --pedantic --recurse -c jsdoc.json",
    "test": "node ./scripts/api-changelog.js && cross-env TZ=UTC nyc mocha --recursive -t 10000",
    "test:watch": "cross-env TZ=UTC nyc mocha --watch --recursive -t 10000",
    "mocha": "mocha --recursive -t 10000",
    "nyc": "nyc mocha --recursive -t 10000",
    "build": "npm run build:types",
    "postbuild": "npm run webpack",
    "webpack": "webpack --config webpack.config.js --mode production",
    "build:types": "tsc index.js --declaration --allowJs --emitDeclarationOnly --outDir types"
  },
  "repository": {
    "type": "git",
    "url": "https://github.com/accordproject/concerto.git",
    "directory": "packages/concerto-cto"
  },
  "keywords": [
    "schema",
    "data model",
    "verification"
  ],
  "author": "accordproject.org",
  "license": "Apache-2.0",
  "devDependencies": {
    "@babel/preset-env": "7.16.11",
    "acorn": "8.5.0",
    "acorn-walk": "8.2.0",
    "babel-loader": "8.2.3",
    "chai": "4.3.6",
    "chai-as-promised": "7.1.1",
    "chai-things": "0.2.0",
    "commander": "2.20.0",
    "cross-env": "7.0.3",
    "doctrine": "3.0.0",
    "eslint": "8.2.0",
    "fs-extra": "9.1.0",
    "jsdoc": "^4.0.2",
    "klaw": "3.0.0",
    "license-check-and-add": "2.3.6",
    "mocha": "10.0.0",
    "mockery": "2.1.0",
    "moxios": "0.4.0",
    "node-polyfill-webpack-plugin": "2.0.1",
    "nyc": "15.1.0",
    "process": "0.11.10",
    "sinon": "12.0.0",
    "sinon-chai": "3.7.0",
    "tmp-promise": "3.0.2",
    "typescript": "4.6.3",
    "webpack": "5.76.0",
    "webpack-cli": "4.9.1",
    "xregexp": "5.1.1",
    "yargs": "17.3.1"
  },
  "dependencies": {
    "@accordproject/concerto-cto": "3.14.1",
    "@accordproject/concerto-metamodel": "3.9.0",
    "@accordproject/concerto-util": "3.14.1",
    "dayjs": "1.11.10",
    "debug": "4.3.4",
    "lorem-ipsum": "2.0.8",
    "randexp": "0.5.3",
    "semver": "7.5.4",
    "slash": "3.0.0",
    "urijs": "1.19.11",
    "uuid": "9.0.1"
  },
  "browserslist": "> 0.25%, not dead",
  "license-check-and-add-config": {
    "folder": "./lib",
    "license": "HEADER",
    "exact_paths_method": "EXCLUDE",
    "exact_paths": [
      "api.txt",
      "composer-logs",
      "coverage",
      "index.d.ts",
      "./system",
      "LICENSE",
      "node_modules",
      ".nyc-output",
      "out",
      "dist",
      ".tern-project"
    ],
    "file_type_method": "EXCLUDE",
    "file_types": [
      ".yml",
      ".yaml",
      ".zip",
      ".tgz"
    ],
    "insert_license": false,
    "license_formats": {
      "js|njk|pegjs|cto|acl|qry": {
        "prepend": "/*",
        "append": " */",
        "eachLine": {
          "prepend": " * "
        }
      },
      "npmrc|editorconfig|txt": {
        "eachLine": {
          "prepend": "# "
        }
      },
      "md": {
        "file": "HEADER.md"
      }
    }
  },
  "nyc": {
    "produce-source-map": "true",
    "sourceMap": "inline",
    "reporter": [
      "lcov",
      "text-summary",
      "html",
      "json"
    ],
    "include": [
      "lib/**/*.js"
    ],
    "exclude": [],
    "all": true,
    "check-coverage": true,
    "statements": 99,
    "branches": 97,
    "functions": 98,
    "lines": 99
  }
}<|MERGE_RESOLUTION|>--- conflicted
+++ resolved
@@ -1,10 +1,6 @@
 {
   "name": "@accordproject/concerto-core",
-<<<<<<< HEAD
-  "version": "3.13.2",
-=======
-  "version": "3.14.1",
->>>>>>> b4140f68
+  "version": "3.14.2",
   "description": "Core Implementation for the Concerto Modeling Language",
   "homepage": "https://github.com/accordproject/concerto",
   "engines": {
