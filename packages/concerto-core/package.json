{
  "name": "@accordproject/concerto-core",
  "version": "3.13.0",
  "description": "Core Implementation for the Concerto Modeling Language",
  "homepage": "https://github.com/accordproject/concerto",
  "engines": {
    "node": ">=16",
    "npm": ">=8"
  },
  "main": "index.js",
  "browser": "dist/concerto-core.js",
  "typings": "types/index.d.ts",
  "scripts": {
    "prepublishOnly": "npm run webpack",
    "pretest": "npm run lint",
    "lint": "eslint .",
    "postlint": "npm run licchk",
    "licchk": "license-check-and-add",
    "postlicchk": "npm run doc",
    "doc": "jsdoc --pedantic --recurse -c jsdoc.json",
    "test": "node ./scripts/api-changelog.js && cross-env TZ=UTC nyc mocha --recursive -t 10000",
    "test:watch": "cross-env TZ=UTC nyc mocha --watch --recursive -t 10000",
    "mocha": "mocha --recursive -t 10000",
    "nyc": "nyc mocha --recursive -t 10000",
    "build": "npm run build:types",
    "postbuild": "npm run webpack",
    "webpack": "webpack --config webpack.config.js --mode production",
    "build:types": "tsc index.js --declaration --allowJs --emitDeclarationOnly --outDir types"
  },
  "repository": {
    "type": "git",
    "url": "https://github.com/accordproject/concerto.git",
    "directory": "packages/concerto-cto"
  },
  "keywords": [
    "schema",
    "data model",
    "verification"
  ],
  "author": "accordproject.org",
  "license": "Apache-2.0",
  "devDependencies": {
    "@babel/preset-env": "7.16.11",
    "acorn": "8.5.0",
    "acorn-walk": "8.2.0",
    "babel-loader": "8.2.3",
    "chai": "4.3.6",
    "chai-as-promised": "7.1.1",
    "chai-things": "0.2.0",
    "commander": "2.20.0",
    "cross-env": "7.0.3",
    "doctrine": "3.0.0",
    "eslint": "8.2.0",
    "fs-extra": "9.1.0",
    "jsdoc": "^4.0.2",
    "klaw": "3.0.0",
    "license-check-and-add": "2.3.6",
    "mocha": "10.0.0",
    "mockery": "2.1.0",
    "moxios": "0.4.0",
    "node-polyfill-webpack-plugin": "2.0.1",
    "nyc": "15.1.0",
    "process": "0.11.10",
    "sinon": "12.0.0",
    "sinon-chai": "3.7.0",
    "tmp-promise": "3.0.2",
    "typescript": "4.6.3",
    "webpack": "5.76.0",
    "webpack-cli": "4.9.1",
    "xregexp": "5.1.1",
    "yargs": "17.3.1"
  },
  "dependencies": {
    "@accordproject/concerto-cto": "3.13.0",
    "@accordproject/concerto-metamodel": "3.8.1",
    "@accordproject/concerto-util": "3.13.0",
<<<<<<< HEAD
    "dayjs": "1.11.10",
    "debug": "4.3.4",
    "lorem-ipsum": "2.0.8",
=======
    "dayjs": "1.10.8",
    "debug": "4.3.1",
    "lorem-ipsum": "2.0.3",
>>>>>>> 4d184fc9
    "randexp": "0.5.3",
    "semver": "7.5.4",
    "slash": "3.0.0",
    "urijs": "1.19.11",
    "uuid": "9.0.1"
  },
  "browserslist": "> 0.25%, not dead",
  "license-check-and-add-config": {
    "folder": "./lib",
    "license": "HEADER",
    "exact_paths_method": "EXCLUDE",
    "exact_paths": [
      "api.txt",
      "composer-logs",
      "coverage",
      "index.d.ts",
      "./system",
      "LICENSE",
      "node_modules",
      ".nyc-output",
      "out",
      "dist",
      ".tern-project"
    ],
    "file_type_method": "EXCLUDE",
    "file_types": [
      ".yml",
      ".yaml",
      ".zip",
      ".tgz"
    ],
    "insert_license": false,
    "license_formats": {
      "js|njk|pegjs|cto|acl|qry": {
        "prepend": "/*",
        "append": " */",
        "eachLine": {
          "prepend": " * "
        }
      },
      "npmrc|editorconfig|txt": {
        "eachLine": {
          "prepend": "# "
        }
      },
      "md": {
        "file": "HEADER.md"
      }
    }
  },
  "nyc": {
    "produce-source-map": "true",
    "sourceMap": "inline",
    "reporter": [
      "lcov",
      "text-summary",
      "html",
      "json"
    ],
    "include": [
      "lib/**/*.js"
    ],
    "exclude": [],
    "all": true,
    "check-coverage": true,
    "statements": 99,
    "branches": 97,
    "functions": 98,
    "lines": 99
  }
}<|MERGE_RESOLUTION|>--- conflicted
+++ resolved
@@ -74,15 +74,9 @@
     "@accordproject/concerto-cto": "3.13.0",
     "@accordproject/concerto-metamodel": "3.8.1",
     "@accordproject/concerto-util": "3.13.0",
-<<<<<<< HEAD
     "dayjs": "1.11.10",
     "debug": "4.3.4",
     "lorem-ipsum": "2.0.8",
-=======
-    "dayjs": "1.10.8",
-    "debug": "4.3.1",
-    "lorem-ipsum": "2.0.3",
->>>>>>> 4d184fc9
     "randexp": "0.5.3",
     "semver": "7.5.4",
     "slash": "3.0.0",
