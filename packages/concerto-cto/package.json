{
  "name": "@accordproject/concerto-cto",
  "version": "3.10.0",
  "description": "Parser for Concerto CTO files",
  "homepage": "https://github.com/accordproject/concerto",
  "engines": {
    "node": ">=16",
    "npm": ">=8"
  },
  "main": "index.js",
  "browser": "dist/concerto-cto.js",
  "typings": "types/index.d.ts",
  "scripts": {
    "prepublishOnly": "npm run webpack",
    "parser": "peggy -o lib/parser.js lib/parser.pegjs",
    "pretest": "npm run lint && npm run parser",
    "lint": "eslint .",
    "postlint": "npm run licchk",
    "licchk": "license-check-and-add",
    "postlicchk": "npm run doc",
    "doc": "jsdoc --pedantic --recurse -c jsdoc.json",
    "test": "nyc mocha --recursive -t 10000",
    "test:watch": "nyc mocha --watch --recursive -t 10000",
    "mocha": "mocha --recursive -t 10000",
    "nyc": "nyc mocha --recursive -t 10000",
    "build": "npm run parser && npm run build:types",
    "build:types": "tsc index.js --declaration --allowJs --emitDeclarationOnly --outDir types",
    "postbuild": "npm run webpack",
    "webpack": "webpack --config webpack.config.js --mode production"
  },
  "repository": {
    "type": "git",
    "url": "https://github.com/accordproject/concerto.git",
    "directory": "packages/concerto-cto"
  },
  "keywords": [
    "blockchain",
    "hyperledger",
    "solutions"
  ],
  "author": "accordproject.org",
  "license": "Apache-2.0",
  "devDependencies": {
    "chai": "4.3.6",
    "chai-as-promised": "7.1.1",
    "chai-things": "0.2.0",
    "debug": "4.3.1",
    "eslint": "8.2.0",
    "jsdoc": "^4.0.2",
    "license-check-and-add": "2.3.6",
    "mocha": "10.0.0",
    "nyc": "15.1.0",
    "peggy": "2.0.1",
    "sinon": "12.0.0",
    "sinon-chai": "3.7.0",
    "typescript": "4.6.3"
  },
  "dependencies": {
<<<<<<< HEAD
    "@accordproject/concerto-metamodel": "3.8.1",
    "@accordproject/concerto-util": "3.9.1",
=======
    "@accordproject/concerto-metamodel": "3.8.0",
    "@accordproject/concerto-util": "3.10.0",
>>>>>>> ab347b4c
    "path-browserify": "1.0.1"
  },
  "browserslist": "> 0.25%, not dead",
  "license-check-and-add-config": {
    "folder": "./lib",
    "license": "HEADER",
    "exact_paths_method": "EXCLUDE",
    "exact_paths": [
      "api.txt",
      "composer-logs",
      "coverage",
      "./parser.js",
      "LICENSE",
      "node_modules",
      ".nyc-output",
      "out",
      ".tern-project"
    ],
    "file_type_method": "EXCLUDE",
    "file_types": [
      ".yml",
      ".yaml",
      ".zip",
      ".tgz"
    ],
    "insert_license": false,
    "license_formats": {
      "js|njk|pegjs|cto|acl|qry": {
        "prepend": "/*",
        "append": " */",
        "eachLine": {
          "prepend": " * "
        }
      },
      "npmrc|editorconfig|txt": {
        "eachLine": {
          "prepend": "# "
        }
      },
      "md": {
        "file": "HEADER.md"
      }
    }
  },
  "nyc": {
    "produce-source-map": "true",
    "sourceMap": "inline",
    "reporter": [
      "lcov",
      "text-summary",
      "html",
      "json"
    ],
    "include": [
      "lib/**/*.js"
    ],
    "exclude": [
      "lib/parser.js"
    ],
    "all": true,
    "check-coverage": true,
    "statements": 54,
    "branches": 41,
    "functions": 70,
    "lines": 55
  }
}<|MERGE_RESOLUTION|>--- conflicted
+++ resolved
@@ -56,13 +56,8 @@
     "typescript": "4.6.3"
   },
   "dependencies": {
-<<<<<<< HEAD
     "@accordproject/concerto-metamodel": "3.8.1",
-    "@accordproject/concerto-util": "3.9.1",
-=======
-    "@accordproject/concerto-metamodel": "3.8.0",
     "@accordproject/concerto-util": "3.10.0",
->>>>>>> ab347b4c
     "path-browserify": "1.0.1"
   },
   "browserslist": "> 0.25%, not dead",
