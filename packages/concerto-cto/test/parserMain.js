--- conflicted
+++ resolved
@@ -54,7 +54,6 @@
             mm.should.deep.equal(JSON.parse(ast));
         });
     });
-<<<<<<< HEAD
 
     it('Should parse multiple files', () => {
         const mm = Parser.parseModels(getCTOFiles().map(({ content }) => content));
@@ -65,13 +64,6 @@
             }
         );
     });
-
-    it('Should parse person.cto without location information', () => {
-        const mm = Parser.parse(fs.readFileSync('./test/cto/person.cto', 'utf8'), null, { skipLocationNodes: true });
-        mm.should.deep.equal(JSON.parse(fs.readFileSync('./test/cto/person.no-location.json', 'utf8')));
-    });
-=======
->>>>>>> b59141df
 });
 
 describe('parser-exception', () => {
