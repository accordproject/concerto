--- conflicted
+++ resolved
@@ -1,10 +1,6 @@
 {
   "name": "@accordproject/concerto-vocabulary",
-<<<<<<< HEAD
-  "version": "3.16.1",
-=======
   "version": "4.0.0-alpha.0",
->>>>>>> e4cdc25f
   "description": "Associate human-readable text to model declarations",
   "homepage": "https://github.com/accordproject/concerto",
   "engines": {
@@ -40,16 +36,12 @@
   "author": "accordproject.org",
   "license": "Apache-2.0",
   "devDependencies": {
-<<<<<<< HEAD
-    "@accordproject/concerto-core": "3.16.1",
-=======
     "@accordproject/concerto-core": "^4.0.0-alpha.0",
     "@istanbuljs/nyc-config-typescript": "1.0.2",
     "@types/jest": "28.1.1",
     "@types/semver": "7.3.10",
     "@typescript-eslint/eslint-plugin": "5.27.1",
     "@typescript-eslint/parser": "5.27.1",
->>>>>>> e4cdc25f
     "chai": "4.3.6",
     "chai-as-promised": "7.1.1",
     "chai-things": "0.2.0",
