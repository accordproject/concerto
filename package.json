{
  "devDependencies": {
    "colors": "1.4.0",
    "coveralls": "3.1.0",
    "dayjs": "1.11.10",
    "eslint": "8.2.0",
    "jsdoc": "^4.0.2",
    "glob": "^7.2.0",
    "lerna": "^5.6.2",
    "license-check-and-add": "2.3.6",
    "nyc": "15.1.0",
    "semver": "7.5.4"
  },
  "engines": {
    "node": ">=18",
    "npm": ">=9"
  },
  "name": "concerto",
<<<<<<< HEAD
  "description": "You must install [Lerna](https://lernajs.io) to build this multi-package repository.",
  "version": "3.16.1",
=======
  "description": "Monorepo for concerto packages",
  "version": "4.0.0-alpha.0",
>>>>>>> e4cdc25f
  "private": true,
  "scripts": {
    "coverage": "node ./scripts/coverage.js \"packages/concerto-*\" && nyc report -t coverage --cwd . --report-dir coverage --reporter=lcov && cat ./coverage/lcov.info",
    "pretest": "npm run licchk",
    "test": "npm run test --workspaces --if-present",
    "licchk": "license-check-and-add",
    "build": "npm run build --workspaces --if-present"
  },
  "workspaces": [
      "./packages/concerto-util",
      "./packages/concerto-cto",
      "./packages/concerto-core",
      "./packages/concerto-types",
      "./packages/concerto-vocabulary",
      "./packages/concerto-analysis"
  ],
  "repository": {
    "type": "git",
    "url": "https://github.com/accordproject/concerto"
  },
  "license-check-and-add-config": {
    "folder": ".",
    "license": "HEADER",
    "exact_paths_method": "EXCLUDE",
    "exact_paths": [
      ".git",
      ".github",
      ".gitattributes",
      ".tern-project",
      "node_modules",
      "packages",
      "softhsm",
      "build.cfg",
      "README.md",
      "CONTRIBUTING.md",
      "DEVELOPERS.md",
      "NOTICES.md",
      "CHARTER.md",
      "ISSUE_TEMPLATE.md",
      "MAINTAINERS.md",
      "contrib-notes",
      "log",
      "LICENSE",
      "HEADER",
      "docs/",
      "umd/",
      "coverage",
      ".DS_Store",
      "packages/concerto-core/api.txt",
      "coverage",
      "index.d.ts",
      "packages/concerto-core/introspect/parser.js",
      "node_modules",
      ".nyc-output"
    ],
    "file_type_method": "EXCLUDE",
    "file_types": [
      ".yml",
      ".yaml",
      ".zip",
      ".tgz"
    ],
    "insert_license": false,
    "license_formats": {
      "js|njk|pegjs|cto|acl|qry": {
        "prepend": "/*",
        "append": " */",
        "eachLine": {
          "prepend": " * "
        }
      },
      "npmrc|editorconfig|txt": {
        "eachLine": {
          "prepend": "# "
        }
      },
      "md": {
        "file": "HEADER.md"
      }
    }
  }
}<|MERGE_RESOLUTION|>--- conflicted
+++ resolved
@@ -16,13 +16,8 @@
     "npm": ">=9"
   },
   "name": "concerto",
-<<<<<<< HEAD
-  "description": "You must install [Lerna](https://lernajs.io) to build this multi-package repository.",
-  "version": "3.16.1",
-=======
   "description": "Monorepo for concerto packages",
   "version": "4.0.0-alpha.0",
->>>>>>> e4cdc25f
   "private": true,
   "scripts": {
     "coverage": "node ./scripts/coverage.js \"packages/concerto-*\" && nyc report -t coverage --cwd . --report-dir coverage --reporter=lcov && cat ./coverage/lcov.info",
