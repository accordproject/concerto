--- conflicted
+++ resolved
@@ -1,10 +1,6 @@
 {
   "name": "@ibm/ibm-concerto-common",
-<<<<<<< HEAD
-  "version": "0.1.5",
-=======
-  "version": "0.1.8",
->>>>>>> c005053a
+  "version": "0.1.9",
   "description": "IBM Concerto Common, code that is common across client, admin and runtime.",
   "main": "index.js",
   "scripts": {
@@ -34,10 +30,7 @@
   "devDependencies": {
     "acorn": "^4.0.3",
     "ajv": "^4.8.2",
-<<<<<<< HEAD
-=======
     "browserfs": "^1.1.0",
->>>>>>> c005053a
     "chai": "^3.5.0",
     "chai-things": "^0.2.0",
     "eslint": "^3.5.0",
@@ -52,25 +45,17 @@
   },
   "dependencies": {
     "commander": "^2.9.0",
-<<<<<<< HEAD
-    "debug": "^2.2.0",
-    "fs-extra": "^0.30.0",
-    "jszip": "^3.1.3",
-    "node-plantuml": "^0.5.0",
-    "node-uuid": "^1.4.7",
-    "temp": "^0.8.3"
-=======
     "config": "^1.24.0",
     "debug": "^2.2.0",
     "fs-extra": "^0.30.0",
     "fs-promise": "^1.0.0",
+    "jszip": "^3.1.3",
     "homedir": "^0.6.0",
     "mkdirp": "^0.5.1",
     "node-plantuml": "^0.5.0",
     "node-uuid": "^1.4.7",
     "temp": "^0.8.3",
     "winston": "^2.3.0"
->>>>>>> c005053a
   },
   "publishConfig": {
     "registry": "https://npm-registry.whitewater.ibm.com"
