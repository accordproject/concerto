{
  "name": "composer-concerto",
<<<<<<< HEAD
  "version": "0.31.0",
  "description": "Hyperledger Composer Concerto, model manager.",
=======
  "version": "0.30.1",
  "description": "Hyperledger Composer Concerto",
>>>>>>> 747fef25
  "engines": {
    "node": ">=8",
    "npm": ">=5"
  },
  "main": "index.js",
  "typings": "index.d.ts",
  "scripts": {
    "build": "webpack --config webpack.config.js --mode production",
    "prepublishOnly": "npm run build",
    "prepublish": "node ./scripts/systemmodelgen.js && pegjs ./lib/introspect/parser.pegjs && node ./scripts/tsgen.js",
    "pretest": "npm run prepublish && npm run lint",
    "lint": "eslint .",
    "postlint": "npm run licchk",
    "licchk": "license-check-and-add",
    "postlicchk": "npm run doc",
    "doc": "jsdoc --pedantic --recurse -c jsdoc.json",
    "test": "node ./scripts/api-changelog.js && nyc mocha --recursive -t 10000",
    "test:watch": "nyc mocha --watch --recursive -t 10000",
    "mocha": "mocha --recursive -t 10000",
    "nyc": "nyc mocha --recursive -t 10000",
    "regenmodel": "node ./scripts/systemmodelgen.js",
    "pkgbump": "node ./scripts/pkgbump.js"
  },
  "repository": {
    "type": "git",
    "url": "https://github.com/hyperledger/composer-concerto.git"
  },
  "keywords": [
    "blockchain",
    "hyperledger",
    "solutions"
  ],
  "author": "Hyperledger Composer",
  "license": "Apache-2.0",
  "devDependencies": {
    "ajv": "6.5.4",
    "babel-preset-latest": "6.24.1",
    "chai": "4.2.0",
    "chai-as-promised": "7.1.1",
    "chai-things": "0.2.0",
    "eslint": "5.6.1",
    "jsdoc": "3.5.5",
    "license-check-and-add": "2.3.6",
    "mocha": "5.2.0",
    "mockery": "2.1.0",
    "moxios": "0.4.0",
    "node-plantuml": "0.7.0",
    "nunjucks": "3.1.3",
    "nyc": "13.0.1",
    "pegjs": "0.10.0",
    "sinon": "2.3.8",
    "sinon-chai": "3.2.0",
    "webpack": "4.20.2",
    "webpack-cli": "3.1.2"
  },
  "dependencies": {
    "acorn": "5.1.2",
    "axios": "0.18.0",
    "commander": "2.18.0",
    "debug": "4.0.1",
    "doctrine": "2.1.0",
    "fs-extra": "1.0.0",
    "lodash.padstart": "4.6.1",
    "lorem-ipsum": "1.0.6",
    "mkdirp": "0.5.1",
    "npm-paths": "1.0.0",
    "semver": "5.5.1",
    "urijs": "1.19.1",
    "uuid": "3.3.2",
    "yargs": "12.0.2"
  },
  "license-check-and-add-config": {
    "folder": "./lib",
    "license": "LICENSE.txt",
    "exact_paths_method": "EXCLUDE",
    "exact_paths": [
      "api.txt",
      "composer-logs",
      "coverage",
      "index.d.ts",
      "./system",
      "./introspect/parser.js",
      "LICENSE.txt",
      "node_modules",
      ".nyc-output",
      "out",
      ".tern-project"
    ],
    "file_type_method": "EXCLUDE",
    "file_types": [
      ".yml",
      ".yaml",
      ".zip",
      ".tgz"
    ],
    "insert_license": false,
    "license_formats": {
      "js|njk|pegjs|cto|acl|qry": {
        "prepend": "/*",
        "append": " */",
        "eachLine": {
          "prepend": " * "
        }
      },
      "npmrc|editorconfig|txt": {
        "eachLine": {
          "prepend": "# "
        }
      },
      "md": {
        "file": "./markdown-license.txt"
      }
    }
  },
  "nyc": {
    "exclude": [
      "coverage/**",
      "index.js",
      "webpack.config.js",
      "lib/codegen/codegen.js",
      "lib/codegen/javascriptparser.js",
      "lib/introspect/parser.js",
      "out/**",
      "scripts/**",
      "systest/**",
      "test/**",
      "umd/**"
    ],
    "reporter": [
      "text-summary",
      "html"
    ],
    "all": true,
    "check-coverage": true,
    "statements": 100,
    "branches": 100,
    "functions": 100,
    "lines": 100
  }
}<|MERGE_RESOLUTION|>--- conflicted
+++ resolved
@@ -1,12 +1,7 @@
 {
   "name": "composer-concerto",
-<<<<<<< HEAD
   "version": "0.31.0",
-  "description": "Hyperledger Composer Concerto, model manager.",
-=======
-  "version": "0.30.1",
   "description": "Hyperledger Composer Concerto",
->>>>>>> 747fef25
   "engines": {
     "node": ">=8",
     "npm": ">=5"
