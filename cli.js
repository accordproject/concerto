#!/usr/bin/env node
/*
 * IBM Confidential
 * OCO Source Materials
 * IBM Concerto - Blockchain Solution Framework
 * Copyright IBM Corp. 2016
 * The source code for this program is not published or otherwise
 * divested of its trade secrets, irrespective of what has
 * been deposited with the U.S. Copyright Office.
 */

'use strict';

<<<<<<< HEAD
process.env.SUPPRESS_NO_CONFIG_WARNING = true;

const yargs = require('yargs');

yargs
    .commandDir('./lib/network')
//    .usage('Usage: $0 <subcommand> [options]')
    .help()
//    .help('Usage: $0 network <subcommand> [options]')
    .example('concerto network deploy')
    .demand(1)
    .wrap(null)
    .argv;
=======
require('yargs')
    .command(require('./lib/deployCommand.js'))
    .command(require('./lib/submitCommand.js'))
      .demand(1)
      .help()
      .strict()
      .wrap(null)
      .argv;
>>>>>>> c68b73f7
<|MERGE_RESOLUTION|>--- conflicted
+++ resolved
@@ -11,27 +11,15 @@
 
 'use strict';
 
-<<<<<<< HEAD
 process.env.SUPPRESS_NO_CONFIG_WARNING = true;
 
 const yargs = require('yargs');
 
 yargs
-    .commandDir('./lib/network')
-//    .usage('Usage: $0 <subcommand> [options]')
+    .commandDir('./lib/cmds')
     .help()
-//    .help('Usage: $0 network <subcommand> [options]')
-    .example('concerto network deploy')
+    .example('concerto network deploy\nconcerto transaction submit')
     .demand(1)
     .wrap(null)
-    .argv;
-=======
-require('yargs')
-    .command(require('./lib/deployCommand.js'))
-    .command(require('./lib/submitCommand.js'))
-      .demand(1)
-      .help()
-      .strict()
-      .wrap(null)
-      .argv;
->>>>>>> c68b73f7
+    .epilogue('For more information: https://pages.github.ibm.com/Blockchain-WW-Labs/Concerto/reference')
+    .argv;